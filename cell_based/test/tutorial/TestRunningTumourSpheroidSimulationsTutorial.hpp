/*

Copyright (c) 2005-2024, University of Oxford.
All rights reserved.

University of Oxford means the Chancellor, Masters and Scholars of the
University of Oxford, having an administrative office at Wellington
Square, Oxford OX1 2JD, UK.

This file is part of Chaste.

Redistribution and use in source and binary forms, with or without
modification, are permitted provided that the following conditions are met:
 * Redistributions of source code must retain the above copyright notice,
   this list of conditions and the following disclaimer.
 * Redistributions in binary form must reproduce the above copyright notice,
   this list of conditions and the following disclaimer in the documentation
   and/or other materials provided with the distribution.
 * Neither the name of the University of Oxford nor the names of its
   contributors may be used to endorse or promote products derived from this
   software without specific prior written permission.

THIS SOFTWARE IS PROVIDED BY THE COPYRIGHT HOLDERS AND CONTRIBUTORS "AS IS"
AND ANY EXPRESS OR IMPLIED WARRANTIES, INCLUDING, BUT NOT LIMITED TO, THE
IMPLIED WARRANTIES OF MERCHANTABILITY AND FITNESS FOR A PARTICULAR PURPOSE
ARE DISCLAIMED. IN NO EVENT SHALL THE COPYRIGHT HOLDER OR CONTRIBUTORS BE
LIABLE FOR ANY DIRECT, INDIRECT, INCIDENTAL, SPECIAL, EXEMPLARY, OR
CONSEQUENTIAL DAMAGES (INCLUDING, BUT NOT LIMITED TO, PROCUREMENT OF SUBSTITUTE
GOODS OR SERVICES; LOSS OF USE, DATA, OR PROFITS; OR BUSINESS INTERRUPTION)
HOWEVER CAUSED AND ON ANY THEORY OF LIABILITY, WHETHER IN CONTRACT, STRICT
LIABILITY, OR TORT (INCLUDING NEGLIGENCE OR OTHERWISE) ARISING IN ANY WAY OUT
OF THE USE OF THIS SOFTWARE, EVEN IF ADVISED OF THE POSSIBILITY OF SUCH DAMAGE.

*/

/*
 *
 *  Chaste tutorial - this page gets automatically changed to a wiki page
 *  DO NOT remove the comments below, and if the code has to be changed in
 *  order to run, please check the comments are still accurate
 *
 *
 */

#ifndef TESTRUNNINGTUMOURSPHEROIDSIMULATIONSTUTORIAL_HPP_
#define TESTRUNNINGTUMOURSPHEROIDSIMULATIONSTUTORIAL_HPP_

/*
 * ## An example showing how to run tumour spheroid simulations
 *
 * ### Introduction
 *
 * In this tutorial we show how Chaste can be used to simulate a growing cell monolayer culture or
 * multicellular tumour spheroid. Like the crypt simulations, tumour spheroid simulations
 * include cell-cycle models and force laws to determine how cells divide and
 * move. In tumour spheroid simulations, however, these are also coupled to a
 * system of partial differential equations (PDEs) that determine the concentration
 * of specified nutrients (e.g. oxygen) throughout the cell population. Also, unlike
 * in a crypt simulation (for example), the cell population may grow substantially as the simulation
 * progresses.
 *
 * In summary, the main difference between this tutorial and the other cell-based simulation
 * tutorials is that a PDE is defined, which is used in the simulation.
 *
 * ### The test
 *
 * As in the other cell-based simulation tutorials, we begin by including the necessary header files. We have
 * encountered some of these files already. Recall that often `CheckpointArchiveTypes.hpp`
 * or `CellBasedSimulationArchiver.hpp` must be included as the first Chaste header.
 */
#include <cxxtest/TestSuite.h>
#include "CheckpointArchiveTypes.hpp"
#include "AbstractCellBasedTestSuite.hpp"
#include "HoneycombMeshGenerator.hpp"
#include "GeneralisedLinearSpringForce.hpp"
#include "RandomNumberGenerator.hpp"
#include "SmartPointers.hpp"
/*
 * The `SimpleOxygenBasedCellCycleModel` header file defines a cell-cycle model in which
 * a cell's rate of progress through G1 phase changes over time in a simple manner, according
 * to the local oxygen concentration. We also include the `WildTypeCellMutationState`
 * header file, which defines a wild type cell mutation state that we will use to construct
 * cells. A cell mutation state is always required when constructing a cell, however
 * in earlier simulation tutorials we used helper classes (`CellsGenerator` and `CryptCellsGenerator`) that
 * allowed us to avoid having to construct cells directly.
 */
#include "SimpleOxygenBasedCellCycleModel.hpp"
#include "WildTypeCellMutationState.hpp"
#include "StemCellProliferativeType.hpp"
/*
 * The next three header files define: a PDE that describes how oxygen is transported through the
 * domain via diffusion and is consumed by live cells; a constant-valued boundary condition to
 * associate with the PDE; and a PDE modifier class, which is passed to the simulation object and
 * handles the numerical solution of any PDEs.
 */
#include "CellwiseSourceEllipticPde.hpp"
#include "ConstBoundaryCondition.hpp"
#include "EllipticGrowingDomainPdeModifier.hpp"

/*
 * We use an `OffLatticeSimulation`.
 */
#include "OffLatticeSimulation.hpp"
/*
 * The header file `PetscSetupAndFinalize.hpp` must be included in all tests which use Petsc. This is
 * a suite of data structures and routines that are used in the finite element
 * PDE solvers, which is how we solve the oxygen transport PDE.
 */
#include "PetscSetupAndFinalize.hpp"

/*
 * Having included all the necessary header files, we proceed by defining the test class.
 */
class TestRunningTumourSpheroidSimulationsTutorial : public AbstractCellBasedTestSuite
{
public:
    void TestSpheroidTutorial()
    {
        /*
         * This first line can be ignored: it is a macro which just says
         * don't run this test if in parallel.
         */
        EXIT_IF_PARALLEL;

        /*
         * First we want to create a **non-periodic** 'honeycomb' mesh.
         * We use the honeycomb mesh generator, as before, saying 10 cells wide
         * and 10 cells high. Note that the thickness of the ghost nodes layer is
         * 0, i.e. there are no ghost nodes. In contrast to the crypt simulation
         * tutorial, here we call `GetMesh()` on the `HoneycombMeshGenerator`
         * object to return the mesh, which is of type `MutableMesh`.
         */
        HoneycombMeshGenerator generator(10, 10, 0);
        boost::shared_ptr<MutableMesh<2,2> > p_mesh = generator.GetMesh();

        /*
         * Next, we need to create some cells. Unlike in the the crypt simulation
         * tutorial, we don't just use a `CellsGenerator` class, but do it manually,
         * in a loop. First, we define a `std::vector` of cell pointers.
         */
        std::vector<CellPtr> cells;

        /*
         * This line defines a mutation state to be used for all cells, of type
         * `WildTypeCellMutationState` (i.e. 'healthy'):
         */
        MAKE_PTR(WildTypeCellMutationState, p_state);
        MAKE_PTR(StemCellProliferativeType, p_stem_type);

        /*
         * Now we loop over the nodes...
         */
        for (unsigned i=0; i<p_mesh->GetNumNodes(); i++)
        {
            /*
             * ...then create a cell, giving it a `SimpleOxygenBasedCellCycleModel`.
             * The spatial dimension (1, 2 or 3) needs to be set on the cell-cycle model before it is passed to the cell.
             */
            SimpleOxygenBasedCellCycleModel* p_model = new SimpleOxygenBasedCellCycleModel;
            p_model->SetDimension(2);
            CellPtr p_cell(new Cell(p_state, p_model));
            p_cell->SetCellProliferativeType(p_stem_type);

            /*
             * We also alter the default cell-cycle times.
             */
            p_model->SetStemCellG1Duration(8.0);
            p_model->SetTransitCellG1Duration(8.0);

            /*
             * We now define a random birth time, chosen from $[-T,0]$, where
             * $T = t_1 + t_2$, where $t_1$ is a parameter representing the $G_1$ duration
             * of a 'stem' cell, and $t_2$ is the basic $S+G_2+M$ phases duration...
             */
            double birth_time = - RandomNumberGenerator::Instance()->ranf() *
                                 (  p_model->GetStemCellG1Duration()
                                  + p_model->GetSG2MDuration() );
            /*
             * ...then we set the birth time and push the cell back into the vector
             * of cells.
             */
            p_cell->SetBirthTime(birth_time);
            cells.push_back(p_cell);
        }

        /*
         * Now that we have defined the cells, we can define the `CellPopulation`. We use a
         * `MeshBasedCellPopulation`, rather than a `MeshBasedCellPopulationWithGhostNodes`
         * since this particular cell population does not include any ghost nodes. The
         * constructor takes in the mesh and the cells vector.
         */
        MeshBasedCellPopulation<2> cell_population(*p_mesh, cells);

        /*
         * Next we instantiate an instance of the PDE class which we defined above.
         * This will be passed into the `OffLatticeSimulationWithPdes` object. The
         * `CellwiseSourceEllipticPde` is a `PDE` class which inherits from
         * `AbstractLinearEllipticPde` and represents the PDE $u_{xx} + u_{yy} = k(x,y)u$,
         * where $u(x,y)$ denotes the oxygen concentration at position $(x,y)$ and the function
         * $k(x,y)$ specifies the rate of consumption by live cells there. Here $k(x,y)$
         * takes the value $-0.03$ (the coefficient below) if the cell located at $(x,y)$ is a
         * live cell, and zero if the cell has died due to oxygen deprivation.
         */
        MAKE_PTR_ARGS(CellwiseSourceEllipticPde<2>, p_pde, (cell_population, -0.03));

        /*
         * We also create a constant-valued boundary condition to associate with the PDE.
         * This boundary condition object takes in a single argument in its constructor,
         * the value at the boundary. We also introduce a boolean to specify whether this value
         * is the flux at the boundary (a Neumann boundary condition) or the value of the state
         * variable at the boundary (a Dirichlet boundary condition) below.
         */
        MAKE_PTR_ARGS(ConstBoundaryCondition<2>, p_bc, (1.0));
        bool is_neumann_bc = false;

        /*
         * To pass the PDE to our simulator, it must first be encapsulated in a
         * cell-based PDE modifier object, together with the boundary condition for
         * the PDE. The latter is specified by the second and third arguments of the
         * constructor below: the second argument defines the value
         * of the boundary condition and the third argument defines whether it is of Neumann type
         * (true) or Dirichlet type (false). Thus, in our case, we are a specifying a constant-value
         * boundary condition. Note that we currently cannot impose more than one boundary
         * condition for each PDE (so that e.g. we cannot impose a zero-flux boundary condition
         * on some part of the boundary and a fixed-value boundary condition on the rest), although
         * the boundary condition itself can be made spatially varying or time-dependent.
         *
         * The PDE is tagged to show that the quantity to be solved for (the quantity of interest in
         * the cells' data is `"oxygen"`).
         *
         * The `CellData` class is used to store the value of the current nutrient concentration for each cell.
         */
        MAKE_PTR_ARGS(EllipticGrowingDomainPdeModifier<2>, p_pde_modifier, (p_pde, p_bc, is_neumann_bc));
        p_pde_modifier->SetDependentVariableName("oxygen");

        /*
         * We are now in a position to construct an `OffLatticeSimulationWithPdes` object,
         * using the cell population. We then pass the PDE modifier object to the simulation.
         */
        OffLatticeSimulation<2> simulator(cell_population);
        simulator.AddSimulationModifier(p_pde_modifier);

        /*
         * We next set the output directory and end time.
         */
        simulator.SetOutputDirectory("SpheroidTutorial");
        simulator.SetEndTime(1.0);

        /*
         * We must now create one or more force laws, which determine the mechanics of
         * the cell population. As in the crypt simulation tutorial, we assume that a cell
         * experiences a force from each neighbour that can be represented as a linear overdamped
         * spring, so we use a `GeneralisedLinearSpringForce` object.
         * Note that we have called the method `SetCutOffLength` on the
         * `GeneralisedLinearSpringForce` before passing it to the simulator: this call
         * modifies the force law so that two neighbouring cells do not impose
         * a force on each other if they are located more than 3 units (=3 cell widths)
         * away from each other. This modification is necessary when no ghost nodes are used,
         * for example to avoid artificially large forces between cells that lie close together
         * on the spheroid boundary.
         */
        MAKE_PTR(GeneralisedLinearSpringForce<2>, p_linear_force);
        p_linear_force->SetCutOffLength(3);
        simulator.AddForce(p_linear_force);

        /*
         * We call `Solve()` on the simulator to run the simulation.
         */
        simulator.Solve();
    }
};
/*
<<<<<<< HEAD
 * To visualize the results, open a new terminal, `cd` to the Chaste directory,
 * then `cd` to `anim`. Then do: `java Visualize2dCentreCells $CHASTE_TEST_OUTPUT/SpheroidTutorial/results_from_time_0`.
=======
 * To visualize the results, use Paraview.
 * - [Visualizing With Paraview tutorial](../visualizingwithparaview/)
 * - [Where's my file output?](../#wheres-my-file-output)
 *
 * Open `SpheroidTutorial/results_from_time_0/pde_results_oxygen_..vtu`.
 *
 * 1. Click the green `Apply` button.
 * 2. Select `oxygen` from the `Active Variable Controls` (default is: `Solid Color`)
 * 3. Select `Surface With Edges` from the `Representation Toolbar` (default is: `Surface`)
 * 4. Press `Play` to visualize the simulation
>>>>>>> f2ff7ee0
 *
 */

#endif /*TESTRUNNINGTUMOURSPHEROIDSIMULATIONSTUTORIAL_HPP_*/<|MERGE_RESOLUTION|>--- conflicted
+++ resolved
@@ -270,10 +270,6 @@
     }
 };
 /*
-<<<<<<< HEAD
- * To visualize the results, open a new terminal, `cd` to the Chaste directory,
- * then `cd` to `anim`. Then do: `java Visualize2dCentreCells $CHASTE_TEST_OUTPUT/SpheroidTutorial/results_from_time_0`.
-=======
  * To visualize the results, use Paraview.
  * - [Visualizing With Paraview tutorial](../visualizingwithparaview/)
  * - [Where's my file output?](../#wheres-my-file-output)
@@ -284,7 +280,6 @@
  * 2. Select `oxygen` from the `Active Variable Controls` (default is: `Solid Color`)
  * 3. Select `Surface With Edges` from the `Representation Toolbar` (default is: `Surface`)
  * 4. Press `Play` to visualize the simulation
->>>>>>> f2ff7ee0
  *
  */
 
