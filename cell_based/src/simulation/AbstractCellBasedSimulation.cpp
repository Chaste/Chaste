/*

Copyright (c) 2005-2024, University of Oxford.
All rights reserved.

University of Oxford means the Chancellor, Masters and Scholars of the
University of Oxford, having an administrative office at Wellington
Square, Oxford OX1 2JD, UK.

This file is part of Chaste.

Redistribution and use in source and binary forms, with or without
modification, are permitted provided that the following conditions are met:
 * Redistributions of source code must retain the above copyright notice,
   this list of conditions and the following disclaimer.
 * Redistributions in binary form must reproduce the above copyright notice,
   this list of conditions and the following disclaimer in the documentation
   and/or other materials provided with the distribution.
 * Neither the name of the University of Oxford nor the names of its
   contributors may be used to endorse or promote products derived from this
   software without specific prior written permission.

THIS SOFTWARE IS PROVIDED BY THE COPYRIGHT HOLDERS AND CONTRIBUTORS "AS IS"
AND ANY EXPRESS OR IMPLIED WARRANTIES, INCLUDING, BUT NOT LIMITED TO, THE
IMPLIED WARRANTIES OF MERCHANTABILITY AND FITNESS FOR A PARTICULAR PURPOSE
ARE DISCLAIMED. IN NO EVENT SHALL THE COPYRIGHT HOLDER OR CONTRIBUTORS BE
LIABLE FOR ANY DIRECT, INDIRECT, INCIDENTAL, SPECIAL, EXEMPLARY, OR
CONSEQUENTIAL DAMAGES (INCLUDING, BUT NOT LIMITED TO, PROCUREMENT OF SUBSTITUTE
GOODS OR SERVICES; LOSS OF USE, DATA, OR PROFITS; OR BUSINESS INTERRUPTION)
HOWEVER CAUSED AND ON ANY THEORY OF LIABILITY, WHETHER IN CONTRACT, STRICT
LIABILITY, OR TORT (INCLUDING NEGLIGENCE OR OTHERWISE) ARISING IN ANY WAY OUT
OF THE USE OF THIS SOFTWARE, EVEN IF ADVISED OF THE POSSIBILITY OF SUCH DAMAGE.

*/

#include <cmath>
#include <iostream>
#include <fstream>
#include <set>
#include "AbstractCellBasedSimulation.hpp"
#include "CellBasedEventHandler.hpp"
#include "LogFile.hpp"
#include "ExecutableSupport.hpp"
#include "AbstractPdeModifier.hpp"
#include "CellDivisionLocationsWriter.hpp"
#include "CellRemovalLocationsWriter.hpp"

template<unsigned ELEMENT_DIM, unsigned SPACE_DIM>
AbstractCellBasedSimulation<ELEMENT_DIM,SPACE_DIM>::AbstractCellBasedSimulation(AbstractCellPopulation<ELEMENT_DIM,SPACE_DIM>& rCellPopulation,
                                              bool deleteCellPopulationInDestructor,
                                              bool initialiseCells)
    : mDt(DOUBLE_UNSET),
      mEndTime(DOUBLE_UNSET),  // hours - this is set later on
      mrCellPopulation(rCellPopulation),
      mDeleteCellPopulationInDestructor(deleteCellPopulationInDestructor),
      mInitialiseCells(initialiseCells),
      mNoBirth(false),
      mUpdateCellPopulation(true),
      mOutputDirectory(""),
      mSimulationOutputDirectory(mOutputDirectory),
      mNumBirths(0),
      mNumDeaths(0),
      mOutputDivisionLocations(false),
      mOutputCellVelocities(false),
      mSamplingTimestepMultiple(1),
      mUpdatingTimestepMultiple(1)
{
    // Set a random seed of 0 if it wasn't specified earlier
    RandomNumberGenerator::Instance();

    if (mInitialiseCells)
    {
        mrCellPopulation.InitialiseCells();
    }

    /*
     * Specify a default time step to use, which may depend on the cell population type.
     * Note that the time step may be reset using SetDt().
     */
    mDt = rCellPopulation.GetDefaultTimeStep();
}

template<unsigned ELEMENT_DIM, unsigned SPACE_DIM>
AbstractCellBasedSimulation<ELEMENT_DIM,SPACE_DIM>::~AbstractCellBasedSimulation()
{
    if (mDeleteCellPopulationInDestructor)
    {
        delete &mrCellPopulation;
    }
}

template<unsigned ELEMENT_DIM, unsigned SPACE_DIM>
unsigned AbstractCellBasedSimulation<ELEMENT_DIM,SPACE_DIM>::DoCellBirth()
{
    if (mNoBirth)
    {
        return 0;
    }

    unsigned num_births_this_step = 0;

    // Iterate over all cells, seeing if each one can be divided
    for (typename AbstractCellPopulation<ELEMENT_DIM,SPACE_DIM>::Iterator cell_iter = mrCellPopulation.Begin();
         cell_iter != mrCellPopulation.End();
         ++cell_iter)
    {
        // Check if this cell is ready to divide
        double cell_age = cell_iter->GetAge();
        if (cell_age > 0.0)
        {
            if (cell_iter->ReadyToDivide())
            {
                // Check if there is room into which the cell may divide
                if (mrCellPopulation.IsRoomToDivide(*cell_iter))
                {
                    // Store parent ID for output if required
                    unsigned parent_cell_id = cell_iter->GetCellId();

                    // Create a new cell
                    CellPtr p_new_cell = cell_iter->Divide();

                    /**
                     * If required, output this location to file
                     *
                     * Division Time, Location of Parent Cell (x,y,z), Age on Division, Parent Cell ID, New Cell ID.
                     *
                     */
                    if (mrCellPopulation.template HasWriter<CellDivisionLocationsWriter>())
                    {
                        c_vector<double, SPACE_DIM> cell_location = mrCellPopulation.GetLocationOfCellCentre(*cell_iter);

                        std::stringstream division_info;
                        division_info << SimulationTime::Instance()->GetTime() << "\t";
                        for (unsigned i = 0; i < SPACE_DIM; i++)
                        {
                            division_info << cell_location[i] << "\t";
                        }
                        division_info << "\t" << cell_age << "\t" << parent_cell_id << "\t" << cell_iter->GetCellId() << "\t" << p_new_cell->GetCellId() << "\t";

                        mrCellPopulation.AddDivisionInformation(division_info.str());
                    }

                    // Add the new cell to the cell population
                    mrCellPopulation.AddCell(p_new_cell, *cell_iter);

                    // Update counter
                    num_births_this_step++;
                }
            }
        }
    }
    return num_births_this_step;
}

template<unsigned ELEMENT_DIM, unsigned SPACE_DIM>
unsigned AbstractCellBasedSimulation<ELEMENT_DIM,SPACE_DIM>::DoCellRemoval()
{
    unsigned num_deaths_this_step = 0;

    /*
     * This labels cells as dead or apoptosing. It does not actually remove the cells,
     * mrCellPopulation.RemoveDeadCells() needs to be called for this.
     */
    for (typename std::vector<boost::shared_ptr<AbstractCellKiller<SPACE_DIM> > >::iterator killer_iter = mCellKillers.begin();
         killer_iter != mCellKillers.end();
         ++killer_iter)
    {
        (*killer_iter)->CheckAndLabelCellsForApoptosisOrDeath();
    }

    num_deaths_this_step += mrCellPopulation.RemoveDeadCells();

    return num_deaths_this_step;
}

template<unsigned ELEMENT_DIM, unsigned SPACE_DIM>
void AbstractCellBasedSimulation<ELEMENT_DIM,SPACE_DIM>::SetDt(double dt)
{
    assert(dt > 0);
    mDt = dt;
}

template<unsigned ELEMENT_DIM, unsigned SPACE_DIM>
double AbstractCellBasedSimulation<ELEMENT_DIM,SPACE_DIM>::GetDt()
{
    return mDt;
}

template<unsigned ELEMENT_DIM, unsigned SPACE_DIM>
unsigned AbstractCellBasedSimulation<ELEMENT_DIM,SPACE_DIM>::GetNumBirths()
{
    return mNumBirths;
}

template<unsigned ELEMENT_DIM, unsigned SPACE_DIM>
unsigned AbstractCellBasedSimulation<ELEMENT_DIM,SPACE_DIM>::GetNumDeaths()
{
    return mNumDeaths;
}

template<unsigned ELEMENT_DIM, unsigned SPACE_DIM>
void AbstractCellBasedSimulation<ELEMENT_DIM,SPACE_DIM>::SetEndTime(double endTime)
{
    assert(endTime > 0);
    mEndTime = endTime;
}

template<unsigned ELEMENT_DIM, unsigned SPACE_DIM>
void AbstractCellBasedSimulation<ELEMENT_DIM,SPACE_DIM>::SetOutputDirectory(std::string outputDirectory)
{
    mOutputDirectory = outputDirectory;
    mSimulationOutputDirectory = mOutputDirectory;
}

template<unsigned ELEMENT_DIM, unsigned SPACE_DIM>
std::string AbstractCellBasedSimulation<ELEMENT_DIM,SPACE_DIM>::GetOutputDirectory()
{
    return mOutputDirectory;
}

template<unsigned ELEMENT_DIM, unsigned SPACE_DIM>
void AbstractCellBasedSimulation<ELEMENT_DIM,SPACE_DIM>::SetSamplingTimestepMultiple(unsigned samplingTimestepMultiple)
{
    assert(samplingTimestepMultiple > 0);
    mSamplingTimestepMultiple = samplingTimestepMultiple;
}

template<unsigned ELEMENT_DIM, unsigned SPACE_DIM>
void AbstractCellBasedSimulation<ELEMENT_DIM,SPACE_DIM>::SetUpdatingTimestepMultiple(unsigned updatingTimestepMultiple)
{
    assert(updatingTimestepMultiple > 0);
    mUpdatingTimestepMultiple = updatingTimestepMultiple;
}

template<unsigned ELEMENT_DIM, unsigned SPACE_DIM>
AbstractCellPopulation<ELEMENT_DIM,SPACE_DIM>& AbstractCellBasedSimulation<ELEMENT_DIM,SPACE_DIM>::rGetCellPopulation()
{
    return mrCellPopulation;
}

template<unsigned ELEMENT_DIM, unsigned SPACE_DIM>
const AbstractCellPopulation<ELEMENT_DIM,SPACE_DIM>& AbstractCellBasedSimulation<ELEMENT_DIM,SPACE_DIM>::rGetCellPopulation() const
{
    return mrCellPopulation;
}

template<unsigned ELEMENT_DIM, unsigned SPACE_DIM>
void AbstractCellBasedSimulation<ELEMENT_DIM,SPACE_DIM>::SetUpdateCellPopulationRule(bool updateCellPopulation)
{
    mUpdateCellPopulation = updateCellPopulation;
}

template<unsigned ELEMENT_DIM, unsigned SPACE_DIM>
bool AbstractCellBasedSimulation<ELEMENT_DIM,SPACE_DIM>::GetUpdateCellPopulationRule()
{
    return mUpdateCellPopulation;
}

template<unsigned ELEMENT_DIM, unsigned SPACE_DIM>
void AbstractCellBasedSimulation<ELEMENT_DIM,SPACE_DIM>::SetNoBirth(bool noBirth)
{
    mNoBirth = noBirth;
}

template<unsigned ELEMENT_DIM, unsigned SPACE_DIM>
void AbstractCellBasedSimulation<ELEMENT_DIM,SPACE_DIM>::AddCellKiller(boost::shared_ptr<AbstractCellKiller<SPACE_DIM> > pCellKiller)
{
    mCellKillers.push_back(pCellKiller);
}

template<unsigned ELEMENT_DIM, unsigned SPACE_DIM>
void AbstractCellBasedSimulation<ELEMENT_DIM,SPACE_DIM>::RemoveAllCellKillers()
{
    mCellKillers.clear();
}

template<unsigned ELEMENT_DIM, unsigned SPACE_DIM>
void AbstractCellBasedSimulation<ELEMENT_DIM,SPACE_DIM>::AddSimulationModifier(boost::shared_ptr<AbstractCellBasedSimulationModifier<ELEMENT_DIM,SPACE_DIM> > pSimulationModifier)
{
    mSimulationModifiers.push_back(pSimulationModifier);
}

template<unsigned ELEMENT_DIM, unsigned SPACE_DIM>
std::vector<boost::shared_ptr<AbstractCellBasedSimulationModifier<ELEMENT_DIM, SPACE_DIM> > >* AbstractCellBasedSimulation<ELEMENT_DIM,SPACE_DIM>::GetSimulationModifiers()
{
    return &mSimulationModifiers;
}

template<unsigned ELEMENT_DIM, unsigned SPACE_DIM>
void AbstractCellBasedSimulation<ELEMENT_DIM,SPACE_DIM>::AddTopologyUpdateSimulationModifier(boost::shared_ptr<AbstractCellBasedSimulationModifier<ELEMENT_DIM,SPACE_DIM> > pSimulationModifier)
{
    mTopologyUpdateSimulationModifiers.push_back(pSimulationModifier);
}

template<unsigned ELEMENT_DIM, unsigned SPACE_DIM>
std::vector<boost::shared_ptr<AbstractCellBasedSimulationModifier<ELEMENT_DIM, SPACE_DIM> > >* AbstractCellBasedSimulation<ELEMENT_DIM,SPACE_DIM>::GetTopologyUpdateSimulationModifiers()
{
    return &mTopologyUpdateSimulationModifiers;
}

template<unsigned ELEMENT_DIM, unsigned SPACE_DIM>
std::vector<double> AbstractCellBasedSimulation<ELEMENT_DIM,SPACE_DIM>::GetNodeLocation(const unsigned& rNodeIndex)
{
    std::vector<double> location;
    for (unsigned i=0; i<SPACE_DIM; i++)
    {
        location.push_back(mrCellPopulation.GetNode(rNodeIndex)->rGetLocation()[i]);
    }
    return location;
}

template<unsigned ELEMENT_DIM, unsigned SPACE_DIM>
void AbstractCellBasedSimulation<ELEMENT_DIM,SPACE_DIM>::Solve()
{
    CellBasedEventHandler::BeginEvent(CellBasedEventHandler::EVERYTHING);
    CellBasedEventHandler::BeginEvent(CellBasedEventHandler::SETUP);

    // Set up the simulation time
    SimulationTime* p_simulation_time = SimulationTime::Instance();
    double current_time = p_simulation_time->GetTime();

    assert(mDt != DOUBLE_UNSET);  //Subclass constructors take care of this

    if (mEndTime == DOUBLE_UNSET)
    {
        EXCEPTION("SetEndTime has not yet been called.");
    }

    /*
     * Note that mDt is used here for "ideal time step". If this step doesn't divide the time remaining
     * then a *different* time step will be taken by the time-stepper. The real time-step (used in the
     * SimulationTime singleton) is currently not available to this class.
     *
     * \todo Should we over-write the value of mDt, or change this behaviour? (see #2159)
     */
    unsigned num_time_steps = (unsigned) ((mEndTime-current_time)/mDt+0.5);
    if (current_time > 0) // use the reset function if necessary
    {
        p_simulation_time->ResetEndTimeAndNumberOfTimeSteps(mEndTime, num_time_steps);
    }
    else
    {
        if (p_simulation_time->IsEndTimeAndNumberOfTimeStepsSetUp())
        {
            EXCEPTION("End time and number of timesteps already setup. You should not use SimulationTime::SetEndTimeAndNumberOfTimeSteps in cell-based tests.");
        }
        else
        {
            p_simulation_time->SetEndTimeAndNumberOfTimeSteps(mEndTime, num_time_steps);
        }
    }

    if (mOutputDirectory == "")
    {
        EXCEPTION("OutputDirectory not set");
    }

    double time_now = p_simulation_time->GetTime();
    std::ostringstream time_string;
    time_string << time_now;

    std::string results_directory = mOutputDirectory +"/results_from_time_" + time_string.str();
    mSimulationOutputDirectory = results_directory;

    // Set up simulation

    // Create output files for the visualizer
    OutputFileHandler output_file_handler(results_directory + "/", true);

    if (mOutputDivisionLocations)
    {
        mrCellPopulation.template AddCellPopulationEventWriter<CellDivisionLocationsWriter>();
        mrCellPopulation.template AddCellPopulationEventWriter<CellRemovalLocationsWriter>();
    }
    if (mOutputCellVelocities)
    {
        OutputFileHandler output_file_handler2(this->mSimulationOutputDirectory + "/", false);
        mpCellVelocitiesFile = output_file_handler2.OpenOutputFile("cellvelocities.dat");
    }

    mrCellPopulation.OpenWritersFiles(output_file_handler);

    if (PetscTools::AmMaster())
    {
        mpVizSetupFile = output_file_handler.OpenOutputFile("results.vizsetup");

        for (typename std::vector<boost::shared_ptr<AbstractCellBasedSimulationModifier<ELEMENT_DIM, SPACE_DIM> > >::iterator iter = mSimulationModifiers.begin();
             iter != mSimulationModifiers.end();
             ++iter)
        {
            if (boost::dynamic_pointer_cast<AbstractPdeModifier<SPACE_DIM> >(*iter))
            {
                *this->mpVizSetupFile << "PDE \n";
            }
        }
    }

    this->mrCellPopulation.SimulationSetupHook(this);

    SetupSolve();

    // Call SetupSolve() on each modifier
    for (typename std::vector<boost::shared_ptr<AbstractCellBasedSimulationModifier<ELEMENT_DIM, SPACE_DIM> > >::iterator iter = mSimulationModifiers.begin();
         iter != mSimulationModifiers.end();
         ++iter)
    {
        (*iter)->SetupSolve(this->mrCellPopulation,this->mSimulationOutputDirectory);
    }

    // Call SetupSolve() on each topology update modifier
    for (typename std::vector<boost::shared_ptr<AbstractCellBasedSimulationModifier<ELEMENT_DIM, SPACE_DIM> > >::iterator iter = mTopologyUpdateSimulationModifiers.begin();
            iter != mTopologyUpdateSimulationModifiers.end();
            ++iter)
    {
        (*iter)->SetupSolve(this->mrCellPopulation,this->mSimulationOutputDirectory);
    }

    /*
     * Age the cells to the correct time. Note that cells are created with
     * negative birth times so that some are initially almost ready to divide.
     */
    LOG(1, "Setting up cells...");
    for (typename AbstractCellPopulation<ELEMENT_DIM,SPACE_DIM>::Iterator cell_iter = mrCellPopulation.Begin();
         cell_iter != mrCellPopulation.End();
         ++cell_iter)
    {
        /*
         * We don't use the result; this call is just to force the cells to age
         * to the current time running their cell-cycle models to get there.
         */
        cell_iter->ReadyToDivide();
    }
    LOG(1, "\tdone\n");

    // Write initial conditions to file for the visualizer
    WriteVisualizerSetupFile();

    if (PetscTools::AmMaster())
    {
        *mpVizSetupFile << std::flush;
    }

    mrCellPopulation.WriteResultsToFiles(results_directory+"/");

    OutputSimulationSetup();
    CellBasedEventHandler::EndEvent(CellBasedEventHandler::SETUP);

    // Enter main time loop
    while (!( p_simulation_time->IsFinished() || StoppingEventHasOccurred() ) )
    {
        LOG(1, "--TIME = " << p_simulation_time->GetTime() << "\n");


        if (p_simulation_time->GetTimeStepsElapsed()%mUpdatingTimestepMultiple == 0)
        {
            // This function calls DoCellRemoval(), DoCellBirth() and CellPopulation::Update()
            UpdateCellPopulation();
        }

<<<<<<< HEAD
        // Store whether we are sampling results at the current timestep note the +1 as this is defined before we increase the timestep
        SimulationTime* p_time = SimulationTime::Instance();
        bool at_sampling_timestep = ((p_time->GetTimeStepsElapsed()+1)%this->mSamplingTimestepMultiple == 0);
        
=======
        /*
        * Store whether we are sampling results at the current timestep note we have +1 here as we caculate this
        * before the timestep is increaced.
        */
        SimulationTime* p_time = SimulationTime::Instance();
        bool at_sampling_timestep = ((p_time->GetTimeStepsElapsed()+1)%this->mSamplingTimestepMultiple == 0);
       
>>>>>>> f46efcf8
        /*
         * If required, store the current locations of cell centres. Note that we need to
         * use a std::map between cells and locations, rather than (say) a std::vector with
         * location indices corresponding to cells, since once we call UpdateCellLocations()
         * the location index of each cell may change. This is especially true in the case
         * of a CaBasedCellPopulation.
         */
        std::map<CellPtr, c_vector<double, SPACE_DIM> > old_cell_locations;
        if (mOutputCellVelocities && at_sampling_timestep)
        {
            for (typename AbstractCellPopulation<ELEMENT_DIM, SPACE_DIM>::Iterator cell_iter = mrCellPopulation.Begin();
                 cell_iter != mrCellPopulation.End();
                 ++cell_iter)
            {
                old_cell_locations[*cell_iter] = mrCellPopulation.GetLocationOfCellCentre(*cell_iter);
            }
        }

        /* Call UpdateAtEndOfTimeStep() on each topology update modifier */
        CellBasedEventHandler::BeginEvent(CellBasedEventHandler::UPDATESIMULATION);
        for (typename std::vector<boost::shared_ptr<AbstractCellBasedSimulationModifier<ELEMENT_DIM, SPACE_DIM> > >::iterator iter = mTopologyUpdateSimulationModifiers.begin();
                iter != mTopologyUpdateSimulationModifiers.end();
                ++iter)
        {
            (*iter)->UpdateAtEndOfTimeStep(this->mrCellPopulation);
        }
        CellBasedEventHandler::EndEvent(CellBasedEventHandler::UPDATESIMULATION);

        // Update cell locations and topology
        UpdateCellLocationsAndTopology();

        // Now write cell velocities to file if required
        if (mOutputCellVelocities && at_sampling_timestep)
        {
            // Offset as doing this before we increase time by mDt
            *mpCellVelocitiesFile << p_time->GetTime() + mDt<< "\t";

            for (typename AbstractCellPopulation<ELEMENT_DIM, SPACE_DIM>::Iterator cell_iter = mrCellPopulation.Begin();
                 cell_iter != mrCellPopulation.End();
                 ++cell_iter)
            {
                unsigned index = mrCellPopulation.GetLocationIndexUsingCell(*cell_iter);
                const c_vector<double,SPACE_DIM>& position = mrCellPopulation.GetLocationOfCellCentre(*cell_iter);

                c_vector<double, SPACE_DIM> velocity; // Two lines for profile build
                velocity = (position - old_cell_locations[*cell_iter])/mDt;

                *mpCellVelocitiesFile << index  << " ";
                for (unsigned i=0; i<SPACE_DIM; i++)
                {
                    *mpCellVelocitiesFile << position[i] << " ";
                }

                for (unsigned i=0; i<SPACE_DIM; i++)
                {
                    *mpCellVelocitiesFile << velocity[i] << " ";
                }
            }
            *mpCellVelocitiesFile << "\n";
        }

        // Update the assignment of cells to processes.
        mrCellPopulation.UpdateCellProcessLocation();

        // Increment simulation time here, so results files look sensible
        p_simulation_time->IncrementTimeOneStep();

        /* Call UpdateAtEndOfTimeStep() on each modifier */
        CellBasedEventHandler::BeginEvent(CellBasedEventHandler::UPDATESIMULATION);
        for (typename std::vector<boost::shared_ptr<AbstractCellBasedSimulationModifier<ELEMENT_DIM, SPACE_DIM> > >::iterator iter = mSimulationModifiers.begin();
                iter != mSimulationModifiers.end();
                ++iter)
        {
            (*iter)->UpdateAtEndOfTimeStep(this->mrCellPopulation);
        }
        CellBasedEventHandler::EndEvent(CellBasedEventHandler::UPDATESIMULATION);

        // Output current results to file
        CellBasedEventHandler::BeginEvent(CellBasedEventHandler::OUTPUT);
        if (p_simulation_time->GetTimeStepsElapsed()%mSamplingTimestepMultiple == 0)// should be at_sampling_timestep !
        {
            mrCellPopulation.WriteResultsToFiles(results_directory+"/");

            // Call UpdateAtEndOfOutputTimeStep() on each modifier
            for (typename std::vector<boost::shared_ptr<AbstractCellBasedSimulationModifier<ELEMENT_DIM, SPACE_DIM> > >::iterator iter = mSimulationModifiers.begin();
                 iter != mSimulationModifiers.end();
                 ++iter)
            {
                (*iter)->UpdateAtEndOfOutputTimeStep(this->mrCellPopulation);
            }
        }
        CellBasedEventHandler::EndEvent(CellBasedEventHandler::OUTPUT);
    }

    LOG(1, "--END TIME = " << p_simulation_time->GetTime() << "\n");

    /*
     * Carry out a final update so that cell population is coherent with new cell positions.
     * Note that cell birth and death still need to be checked because they may be spatially
     * dependent.
     */
    UpdateCellPopulation();

    CellBasedEventHandler::BeginEvent(CellBasedEventHandler::UPDATESIMULATION);
    // Call UpdateAtEndOfSolve(), on each modifier
    for (typename std::vector<boost::shared_ptr<AbstractCellBasedSimulationModifier<ELEMENT_DIM, SPACE_DIM> > >::iterator iter = mSimulationModifiers.begin();
         iter != mSimulationModifiers.end();
         ++iter)
    {
        (*iter)->UpdateAtEndOfSolve(this->mrCellPopulation);
    }
    CellBasedEventHandler::EndEvent(CellBasedEventHandler::UPDATESIMULATION);

    CellBasedEventHandler::BeginEvent(CellBasedEventHandler::OUTPUT);

    mrCellPopulation.CloseWritersFiles();

    if (mOutputCellVelocities)
    {
        mpCellVelocitiesFile->close();
    }

    if (PetscTools::AmMaster())
    {
        *mpVizSetupFile << "Complete\n";
        mpVizSetupFile->close();
    }

    CellBasedEventHandler::EndEvent(CellBasedEventHandler::OUTPUT);
    CellBasedEventHandler::EndEvent(CellBasedEventHandler::EVERYTHING);
}

template<unsigned ELEMENT_DIM, unsigned SPACE_DIM>
bool AbstractCellBasedSimulation<ELEMENT_DIM,SPACE_DIM>::StoppingEventHasOccurred()
{
    return false;
}

template<unsigned ELEMENT_DIM, unsigned SPACE_DIM>
void AbstractCellBasedSimulation<ELEMENT_DIM,SPACE_DIM>::UpdateCellPopulation()
{
    // Remove dead cells
    CellBasedEventHandler::BeginEvent(CellBasedEventHandler::DEATH);
    unsigned deaths_this_step = DoCellRemoval();
    mNumDeaths += deaths_this_step;
    LOG(1, "\tNum deaths = " << mNumDeaths << "\n");
    CellBasedEventHandler::EndEvent(CellBasedEventHandler::DEATH);

    // Divide cells
    CellBasedEventHandler::BeginEvent(CellBasedEventHandler::BIRTH);
    unsigned births_this_step = DoCellBirth();
    mNumBirths += births_this_step;
    LOG(1, "\tNum births = " << mNumBirths << "\n");
    CellBasedEventHandler::EndEvent(CellBasedEventHandler::BIRTH);

    // This allows NodeBasedCellPopulation::Update() to do the minimum amount of work
    bool births_or_death_occurred = ((births_this_step>0) || (deaths_this_step>0));

    // Update topology of cell population
    CellBasedEventHandler::BeginEvent(CellBasedEventHandler::UPDATECELLPOPULATION);
    SimulationTime* p_time = SimulationTime::Instance();
    if (mUpdateCellPopulation && (p_time->GetTimeStepsElapsed() % mUpdatingTimestepMultiple == 0) )
    {
        LOG(1, "\tUpdating cell population...");
        mrCellPopulation.Update(births_or_death_occurred);
        LOG(1, "\tdone.\n");
    }
    else if (births_or_death_occurred)
    {
        if (!mUpdateCellPopulation)
        {
            EXCEPTION("CellPopulation has had births or deaths but mUpdateCellPopulation is set to false, please set it to true.");
        }
        else if ((p_time->GetTimeStepsElapsed() % mUpdatingTimestepMultiple != 0))
        {
            EXCEPTION("CellPopulation has had births or deaths but you were on a non update step, make sure your cell cycle model and killer only operate on update steps.");
        }
        else
        {
            NEVER_REACHED;
        }
    }
    CellBasedEventHandler::EndEvent(CellBasedEventHandler::UPDATECELLPOPULATION);
}

template<unsigned ELEMENT_DIM, unsigned SPACE_DIM>
bool AbstractCellBasedSimulation<ELEMENT_DIM,SPACE_DIM>::GetOutputDivisionLocations()
{
    return mOutputDivisionLocations;
}

template<unsigned ELEMENT_DIM, unsigned SPACE_DIM>
void AbstractCellBasedSimulation<ELEMENT_DIM,SPACE_DIM>::SetOutputDivisionLocations(bool outputDivisionLocations)
{
    mOutputDivisionLocations = outputDivisionLocations;
}

template<unsigned ELEMENT_DIM, unsigned SPACE_DIM>
bool AbstractCellBasedSimulation<ELEMENT_DIM,SPACE_DIM>::GetOutputCellVelocities()
{
    return mOutputCellVelocities;
}

template<unsigned ELEMENT_DIM, unsigned SPACE_DIM>
void AbstractCellBasedSimulation<ELEMENT_DIM,SPACE_DIM>::SetOutputCellVelocities(bool outputCellVelocities)
{
    mOutputCellVelocities = outputCellVelocities;
}

template<unsigned ELEMENT_DIM, unsigned SPACE_DIM>
void AbstractCellBasedSimulation<ELEMENT_DIM,SPACE_DIM>::OutputSimulationSetup()
{
    OutputFileHandler output_file_handler(this->mSimulationOutputDirectory + "/", false);

    // Output machine information
    ExecutableSupport::SetOutputDirectory(output_file_handler.GetOutputDirectoryFullPath());
    ExecutableSupport::WriteMachineInfoFile("system_info");

    if (PetscTools::AmMaster())
    {
        // Output Chaste provenance information
        out_stream build_info_file = output_file_handler.OpenOutputFile("build.info");
        std::string build_info;
        ExecutableSupport::GetBuildInfo(build_info);
        *build_info_file << build_info;
        build_info_file->close();

        // Output simulation parameter and setup details
        out_stream parameter_file = output_file_handler.OpenOutputFile("results.parameters");

        // Output simulation details
        std::string simulation_type = GetIdentifier();

        *parameter_file << "<Chaste>\n";
        *parameter_file << "\n\t<" << simulation_type << ">\n";
        OutputSimulationParameters(parameter_file);
        *parameter_file << "\t</" << simulation_type << ">\n";
        *parameter_file << "\n";

        // Output cell population details (includes cell-cycle model details)
        mrCellPopulation.OutputCellPopulationInfo(parameter_file);

        // Loop over cell killers
        *parameter_file << "\n\t<CellKillers>\n";
        for (typename std::vector<boost::shared_ptr<AbstractCellKiller<SPACE_DIM> > >::iterator iter = mCellKillers.begin();
             iter != mCellKillers.end();
             ++iter)
        {
            // Output cell killer details
            (*iter)->OutputCellKillerInfo(parameter_file);
        }
        *parameter_file << "\t</CellKillers>\n";

        // Iterate over simulationmodifiers
        *parameter_file << "\n\t<SimulationModifiers>\n";
        for (typename std::vector<boost::shared_ptr<AbstractCellBasedSimulationModifier<ELEMENT_DIM, SPACE_DIM> > >::iterator iter = mSimulationModifiers.begin();
             iter != mSimulationModifiers.end();
             ++iter)
        {
            // Output simulation modifier details
            (*iter)->OutputSimulationModifierInfo(parameter_file);
        }
        *parameter_file << "\t</SimulationModifiers>\n";

        // This is used to output information about subclasses
        OutputAdditionalSimulationSetup(parameter_file);

        *parameter_file << "\n</Chaste>\n";
        parameter_file->close();
    }
}

template<unsigned ELEMENT_DIM, unsigned SPACE_DIM>
void AbstractCellBasedSimulation<ELEMENT_DIM,SPACE_DIM>::OutputSimulationParameters(out_stream& rParamsFile)
{
    *rParamsFile << "\t\t<Dt>" << mDt << "</Dt>\n";
    *rParamsFile << "\t\t<EndTime>" << mEndTime << "</EndTime>\n";
    *rParamsFile << "\t\t<UpdateCellPopulation>" << mUpdateCellPopulation << "</UpdateCellPopulation>\n";
    *rParamsFile << "\t\t<SamplingTimestepMultiple>" << mSamplingTimestepMultiple << "</SamplingTimestepMultiple>\n";
    *rParamsFile << "\t\t<UpdatingTimestepMultiple>" << mUpdatingTimestepMultiple << "</UpdatingTimestepMultiple>\n";
    *rParamsFile << "\t\t<OutputDivisionLocations>" << mOutputDivisionLocations << "</OutputDivisionLocations>\n";
    *rParamsFile << "\t\t<OutputCellVelocities>" << mOutputCellVelocities << "</OutputCellVelocities>\n";
}

// Explicit instantiation
template class AbstractCellBasedSimulation<1,1>;
template class AbstractCellBasedSimulation<1,2>;
template class AbstractCellBasedSimulation<2,2>;
template class AbstractCellBasedSimulation<1,3>;
template class AbstractCellBasedSimulation<2,3>;
template class AbstractCellBasedSimulation<3,3>;<|MERGE_RESOLUTION|>--- conflicted
+++ resolved
@@ -457,12 +457,6 @@
             UpdateCellPopulation();
         }
 
-<<<<<<< HEAD
-        // Store whether we are sampling results at the current timestep note the +1 as this is defined before we increase the timestep
-        SimulationTime* p_time = SimulationTime::Instance();
-        bool at_sampling_timestep = ((p_time->GetTimeStepsElapsed()+1)%this->mSamplingTimestepMultiple == 0);
-        
-=======
         /*
         * Store whether we are sampling results at the current timestep note we have +1 here as we caculate this
         * before the timestep is increaced.
@@ -470,7 +464,6 @@
         SimulationTime* p_time = SimulationTime::Instance();
         bool at_sampling_timestep = ((p_time->GetTimeStepsElapsed()+1)%this->mSamplingTimestepMultiple == 0);
        
->>>>>>> f46efcf8
         /*
          * If required, store the current locations of cell centres. Note that we need to
          * use a std::map between cells and locations, rather than (say) a std::vector with
