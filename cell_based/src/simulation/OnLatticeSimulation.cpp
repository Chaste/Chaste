/*

Copyright (c) 2005-2016, University of Oxford.
All rights reserved.

University of Oxford means the Chancellor, Masters and Scholars of the
University of Oxford, having an administrative office at Wellington
Square, Oxford OX1 2JD, UK.

This file is part of Chaste.

Redistribution and use in source and binary forms, with or without
modification, are permitted provided that the following conditions are met:
 * Redistributions of source code must retain the above copyright notice,
   this list of conditions and the following disclaimer.
 * Redistributions in binary form must reproduce the above copyright notice,
   this list of conditions and the following disclaimer in the documentation
   and/or other materials provided with the distribution.
 * Neither the name of the University of Oxford nor the names of its
   contributors may be used to endorse or promote products derived from this
   software without specific prior written permission.

THIS SOFTWARE IS PROVIDED BY THE COPYRIGHT HOLDERS AND CONTRIBUTORS "AS IS"
AND ANY EXPRESS OR IMPLIED WARRANTIES, INCLUDING, BUT NOT LIMITED TO, THE
IMPLIED WARRANTIES OF MERCHANTABILITY AND FITNESS FOR A PARTICULAR PURPOSE
ARE DISCLAIMED. IN NO EVENT SHALL THE COPYRIGHT HOLDER OR CONTRIBUTORS BE
LIABLE FOR ANY DIRECT, INDIRECT, INCIDENTAL, SPECIAL, EXEMPLARY, OR
CONSEQUENTIAL DAMAGES (INCLUDING, BUT NOT LIMITED TO, PROCUREMENT OF SUBSTITUTE
GOODS OR SERVICES; LOSS OF USE, DATA, OR PROFITS; OR BUSINESS INTERRUPTION)
HOWEVER CAUSED AND ON ANY THEORY OF LIABILITY, WHETHER IN CONTRACT, STRICT
LIABILITY, OR TORT (INCLUDING NEGLIGENCE OR OTHERWISE) ARISING IN ANY WAY OUT
OF THE USE OF THIS SOFTWARE, EVEN IF ADVISED OF THE POSSIBILITY OF SUCH DAMAGE.

*/

#include "OnLatticeSimulation.hpp"
#include "PottsBasedCellPopulation.hpp"
#include "CellBasedEventHandler.hpp"
#include "LogFile.hpp"
#include "Version.hpp"
#include "ExecutableSupport.hpp"
#include "CaBasedCellPopulation.hpp"

template<unsigned DIM>
OnLatticeSimulation<DIM>::OnLatticeSimulation(AbstractCellPopulation<DIM>& rCellPopulation,
                                              bool deleteCellPopulationInDestructor,
                                              bool initialiseCells)
    : AbstractCellBasedSimulation<DIM>(rCellPopulation,
                                       deleteCellPopulationInDestructor,
                                       initialiseCells)
{
    if (!dynamic_cast<AbstractOnLatticeCellPopulation<DIM>*>(&rCellPopulation))
    {
        EXCEPTION("OnLatticeSimulations require a subclass of AbstractOnLatticeCellPopulation.");
    }
}

template<unsigned DIM>
void OnLatticeSimulation<DIM>::AddCaUpdateRule(boost::shared_ptr<AbstractCaUpdateRule<DIM> > pUpdateRule)
{
    if (bool(dynamic_cast<CaBasedCellPopulation<DIM>*>(&(this->mrCellPopulation))))
    {
        static_cast<CaBasedCellPopulation<DIM>*>(&(this->mrCellPopulation))->AddUpdateRule(pUpdateRule);
    }
}

template<unsigned DIM>
void OnLatticeSimulation<DIM>::RemoveAllCaUpdateRules()
{
    if (bool(dynamic_cast<CaBasedCellPopulation<DIM>*>(&(this->mrCellPopulation))))
    {
        static_cast<CaBasedCellPopulation<DIM>*>(&(this->mrCellPopulation))->RemoveAllUpdateRules();
    }
}

template<unsigned DIM>
void OnLatticeSimulation<DIM>::AddCaSwitchingUpdateRule(boost::shared_ptr<AbstractCaSwitchingUpdateRule<DIM> > pUpdateRule)
{
    if (bool(dynamic_cast<CaBasedCellPopulation<DIM>*>(&(this->mrCellPopulation))))
    {
        static_cast<CaBasedCellPopulation<DIM>*>(&(this->mrCellPopulation))->AddSwitchingUpdateRule(pUpdateRule);
    }
}

template<unsigned DIM>
void OnLatticeSimulation<DIM>::RemoveAllCaSwitchingUpdateRules()
{
    if (bool(dynamic_cast<CaBasedCellPopulation<DIM>*>(&(this->mrCellPopulation))))
    {
        static_cast<CaBasedCellPopulation<DIM>*>(&(this->mrCellPopulation))->RemoveAllSwitchingUpdateRules();
    }
}

template<unsigned DIM>
void OnLatticeSimulation<DIM>::AddPottsUpdateRule(boost::shared_ptr<AbstractPottsUpdateRule<DIM> > pUpdateRule)
{
    if (bool(dynamic_cast<PottsBasedCellPopulation<DIM>*>(&(this->mrCellPopulation))))
    {
        static_cast<PottsBasedCellPopulation<DIM>*>(&(this->mrCellPopulation))->AddUpdateRule(pUpdateRule);
    }
}

template<unsigned DIM>
void OnLatticeSimulation<DIM>::RemoveAllPottsUpdateRules()
{
    if (bool(dynamic_cast<PottsBasedCellPopulation<DIM>*>(&(this->mrCellPopulation))))
    {
        static_cast<PottsBasedCellPopulation<DIM>*>(&(this->mrCellPopulation))->RemoveAllUpdateRules();
    }
}

template<unsigned DIM>
<<<<<<< HEAD
void OnLatticeSimulation<DIM>::WriteVisualizerSetupFile()
{
    if (bool(dynamic_cast<PottsBasedCellPopulation<DIM>*>(&this->mrCellPopulation)))
    {
       *this->mpVizSetupFile << "PottsSimulation\n";
    }
=======
c_vector<double, DIM> OnLatticeSimulation<DIM>::CalculateCellDivisionVector(CellPtr pParentCell)
{
    ///\todo do something for Potts models here
    return zero_vector<double>(DIM);
>>>>>>> b2111e6a
}

template<unsigned DIM>
void OnLatticeSimulation<DIM>::UpdateCellLocationsAndTopology()
{
    // Update cell locations
    CellBasedEventHandler::BeginEvent(CellBasedEventHandler::POSITION);
    static_cast<AbstractOnLatticeCellPopulation<DIM>*>(&(this->mrCellPopulation))->UpdateCellLocations(this->mDt);
    CellBasedEventHandler::EndEvent(CellBasedEventHandler::POSITION);
}

template<unsigned DIM>
void OnLatticeSimulation<DIM>::UpdateCellPopulation()
{
    bool update_cell_population_this_timestep = true;
    if (bool(dynamic_cast<CaBasedCellPopulation<DIM>*>(&(this->mrCellPopulation))))
    {
        /*
         * If mInitialiseCells is false, then the simulation has been loaded from an archive.
         * In this case, we should not call UpdateCellPopulation() at the first time step. This is
         * because it will have already been called at the final time step prior to saving;
         * if we were to call it again now, then we would have introduced an extra call to
         * the random number generator compared to if we had not saved and loaded the simulation,
         * thus affecting results. This would be bad - we don't want saving and loading to have
         * any effect on the course of a simulation! See #1445.
         */
        if (!this->mInitialiseCells && (SimulationTime::Instance()->GetTimeStepsElapsed() == 0))
        {
            NEVER_REACHED;
            ///\todo #2066 This code should be covered by  cell_based/test/simulation/TestOnLatticeSimulationWithCaBasedCellPopulation.hpp TestLoad
//            update_cell_population_this_timestep = false;
        }
    }

    if (update_cell_population_this_timestep)
    {
        AbstractCellBasedSimulation<DIM>::UpdateCellPopulation();
    }
}

template<unsigned DIM>
void OnLatticeSimulation<DIM>::OutputAdditionalSimulationSetup(out_stream& rParamsFile)
{
    // Loop over the collection of update rules and output info for each
    *rParamsFile << "\n\t<UpdateRules>\n";
    if (bool(dynamic_cast<PottsBasedCellPopulation<DIM>*>(&(this->mrCellPopulation))))
    {
        std::vector<boost::shared_ptr<AbstractPottsUpdateRule<DIM> > > collection =
            static_cast<PottsBasedCellPopulation<DIM>*>(&(this->mrCellPopulation))->rGetUpdateRuleCollection();

        for (typename std::vector<boost::shared_ptr<AbstractPottsUpdateRule<DIM> > >::iterator iter = collection.begin();
             iter != collection.end();
             ++iter)
        {
            (*iter)->OutputUpdateRuleInfo(rParamsFile);
        }
    }
    else if (bool(dynamic_cast<CaBasedCellPopulation<DIM>*>(&(this->mrCellPopulation))))
    {
        std::vector<boost::shared_ptr<AbstractCaUpdateRule<DIM> > > collection =
            static_cast<CaBasedCellPopulation<DIM>*>(&(this->mrCellPopulation))->rGetUpdateRuleCollection();

        for (typename std::vector<boost::shared_ptr<AbstractCaUpdateRule<DIM> > >::iterator iter = collection.begin();
             iter != collection.end();
             ++iter)
        {
            (*iter)->OutputUpdateRuleInfo(rParamsFile);
        }

        std::vector<boost::shared_ptr<AbstractCaSwitchingUpdateRule<DIM> > > switching_collection =
            static_cast<CaBasedCellPopulation<DIM>*>(&(this->mrCellPopulation))->rGetSwitchingUpdateRuleCollection();

        for (typename std::vector<boost::shared_ptr<AbstractCaSwitchingUpdateRule<DIM> > >::iterator iter = switching_collection.begin();
             iter != switching_collection.end();
             ++iter)
        {
            (*iter)->OutputUpdateRuleInfo(rParamsFile);
        }

    }
    else
    {
        NEVER_REACHED;
    }
    *rParamsFile << "\t</UpdateRules>\n";
}

template<unsigned DIM>
void OnLatticeSimulation<DIM>::OutputSimulationParameters(out_stream& rParamsFile)
{
    // Call method on direct parent class
    AbstractCellBasedSimulation<DIM>::OutputSimulationParameters(rParamsFile);
}

// Explicit instantiation
template class OnLatticeSimulation<1>;
template class OnLatticeSimulation<2>;
template class OnLatticeSimulation<3>;

// Serialization for Boost >= 1.36
#include "SerializationExportWrapperForCpp.hpp"
EXPORT_TEMPLATE_CLASS_SAME_DIMS(OnLatticeSimulation)<|MERGE_RESOLUTION|>--- conflicted
+++ resolved
@@ -110,22 +110,6 @@
 }
 
 template<unsigned DIM>
-<<<<<<< HEAD
-void OnLatticeSimulation<DIM>::WriteVisualizerSetupFile()
-{
-    if (bool(dynamic_cast<PottsBasedCellPopulation<DIM>*>(&this->mrCellPopulation)))
-    {
-       *this->mpVizSetupFile << "PottsSimulation\n";
-    }
-=======
-c_vector<double, DIM> OnLatticeSimulation<DIM>::CalculateCellDivisionVector(CellPtr pParentCell)
-{
-    ///\todo do something for Potts models here
-    return zero_vector<double>(DIM);
->>>>>>> b2111e6a
-}
-
-template<unsigned DIM>
 void OnLatticeSimulation<DIM>::UpdateCellLocationsAndTopology()
 {
     // Update cell locations
