--- conflicted
+++ resolved
@@ -729,14 +729,6 @@
     return p_mesh;
 }
 
-<<<<<<< HEAD
-=======
-template<unsigned DIM>
-c_vector<double, DIM> VertexBasedCellPopulation<DIM>::CalculateCellDivisionVector(CellPtr pParentCell)
-{
-    return mpVertexBasedDivisionRule->CalculateCellDivisionVector(pParentCell, *this);
-}
-
 template<unsigned DIM>
 double VertexBasedCellPopulation<DIM>::GetDefaultTimeStep()
 {
@@ -752,7 +744,6 @@
     }
 }
 
->>>>>>> b2111e6a
 // Explicit instantiation
 template class VertexBasedCellPopulation<1>;
 template class VertexBasedCellPopulation<2>;
