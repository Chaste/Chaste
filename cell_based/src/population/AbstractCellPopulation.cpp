/*

Copyright (c) 2005-2023, University of Oxford.
All rights reserved.

University of Oxford means the Chancellor, Masters and Scholars of the
University of Oxford, having an administrative office at Wellington
Square, Oxford OX1 2JD, UK.

This file is part of Chaste.

Redistribution and use in source and binary forms, with or without
modification, are permitted provided that the following conditions are met:
 * Redistributions of source code must retain the above copyright notice,
   this list of conditions and the following disclaimer.
 * Redistributions in binary form must reproduce the above copyright notice,
   this list of conditions and the following disclaimer in the documentation
   and/or other materials provided with the distribution.
 * Neither the name of the University of Oxford nor the names of its
   contributors may be used to endorse or promote products derived from this
   software without specific prior written permission.

THIS SOFTWARE IS PROVIDED BY THE COPYRIGHT HOLDERS AND CONTRIBUTORS "AS IS"
AND ANY EXPRESS OR IMPLIED WARRANTIES, INCLUDING, BUT NOT LIMITED TO, THE
IMPLIED WARRANTIES OF MERCHANTABILITY AND FITNESS FOR A PARTICULAR PURPOSE
ARE DISCLAIMED. IN NO EVENT SHALL THE COPYRIGHT HOLDER OR CONTRIBUTORS BE
LIABLE FOR ANY DIRECT, INDIRECT, INCIDENTAL, SPECIAL, EXEMPLARY, OR
CONSEQUENTIAL DAMAGES (INCLUDING, BUT NOT LIMITED TO, PROCUREMENT OF SUBSTITUTE
GOODS OR SERVICES; LOSS OF USE, DATA, OR PROFITS; OR BUSINESS INTERRUPTION)
HOWEVER CAUSED AND ON ANY THEORY OF LIABILITY, WHETHER IN CONTRACT, STRICT
LIABILITY, OR TORT (INCLUDING NEGLIGENCE OR OTHERWISE) ARISING IN ANY WAY OUT
OF THE USE OF THIS SOFTWARE, EVEN IF ADVISED OF THE POSSIBILITY OF SUCH DAMAGE.

*/

#include <boost/bind.hpp>

#include <algorithm>
#include <functional>

#include "AbstractCellPopulation.hpp"
#include "AbstractPhaseBasedCellCycleModel.hpp"
#include "SmartPointers.hpp"
#include "CellAncestor.hpp"
#include "ApoptoticCellProperty.hpp"

// Cell writers
#include "BoundaryNodeWriter.hpp"
#include "CellProliferativeTypesWriter.hpp"
#include "LegacyCellProliferativeTypesWriter.hpp"
#include "CellRemovalLocationsWriter.hpp"

// Cell population writers
#include "CellMutationStatesCountWriter.hpp"
#include "CellProliferativePhasesCountWriter.hpp"
#include "CellProliferativeTypesCountWriter.hpp"
#include "NodeLocationWriter.hpp"

// These #includes are needed for SetDefaultCellMutationStateAndProliferativeTypeOrdering()
#include "WildTypeCellMutationState.hpp"
#include "ApcOneHitCellMutationState.hpp"
#include "ApcTwoHitCellMutationState.hpp"
#include "BetaCateninOneHitCellMutationState.hpp"
#include "DefaultCellProliferativeType.hpp"
#include "StemCellProliferativeType.hpp"
#include "TransitCellProliferativeType.hpp"
#include "DifferentiatedCellProliferativeType.hpp"

template<unsigned ELEMENT_DIM, unsigned SPACE_DIM>
AbstractCellPopulation<ELEMENT_DIM, SPACE_DIM>::AbstractCellPopulation(
    AbstractMesh<ELEMENT_DIM, SPACE_DIM>& rMesh,
    std::vector<CellPtr>& rCells,
    const std::vector<unsigned> locationIndices)
    : mrMesh(rMesh),
      mCells(rCells.begin(), rCells.end()),
      mCentroid(zero_vector<double>(SPACE_DIM)),
      mpCellPropertyRegistry(CellPropertyRegistry::Instance()->TakeOwnership()),
      mOutputResultsForChasteVisualizer(true)
{
    /*
     * To avoid double-counting problems, clear the passed-in cells vector. We 
     * force a reallocation of memory so that subsequent usage of the vector is 
     * more likely to give an error.
     */
    std::vector<CellPtr>().swap(rCells);

    // There must be a one-one correspondence between cells and location indices
    if (!locationIndices.empty())
    {
        if (mCells.size() != locationIndices.size())
        {
            EXCEPTION("There is not a one-one correspondence between cells and location indices");
        }
    }

    // Set up the map between location indices and cells
    mLocationCellMap.clear();
    mCellLocationMap.clear();

    std::list<CellPtr>::iterator it = mCells.begin();
    for (unsigned i = 0; it != mCells.end(); ++it, ++i)
    {
        // Give each cell a pointer to the property registry (we have taken ownership in this constructor)
        (*it)->rGetCellPropertyCollection().SetCellPropertyRegistry(mpCellPropertyRegistry.get());
    }

    // Clear stored divisions and removals information
    ClearDivisionsInformation();
    ClearRemovalsInformation();
}

template<unsigned ELEMENT_DIM, unsigned SPACE_DIM>
AbstractCellPopulation<ELEMENT_DIM, SPACE_DIM>::AbstractCellPopulation(
    AbstractMesh<ELEMENT_DIM, SPACE_DIM>& rMesh)
    : mrMesh(rMesh)
{
}

template<unsigned ELEMENT_DIM, unsigned SPACE_DIM>
AbstractCellPopulation<ELEMENT_DIM, SPACE_DIM>::~AbstractCellPopulation()
{
}

template<unsigned ELEMENT_DIM, unsigned SPACE_DIM>
void AbstractCellPopulation<ELEMENT_DIM, SPACE_DIM>::InitialiseCells()
{
<<<<<<< HEAD
    for (auto cell_iter = this->Begin();
=======
    for (typename AbstractCellPopulation<ELEMENT_DIM, SPACE_DIM>::Iterator cell_iter=this->Begin();
>>>>>>> ac9b1cd6
         cell_iter != this->End();
         ++cell_iter)
    {
        cell_iter->InitialiseCellCycleModel();
        cell_iter->InitialiseSrnModel();
    }
}

template<unsigned ELEMENT_DIM, unsigned SPACE_DIM>
void AbstractCellPopulation<ELEMENT_DIM, SPACE_DIM>::SetDataOnAllCells(
    const std::string& rDataName,
    double dataValue)
{
<<<<<<< HEAD
    for (auto cell_iter = this->Begin();
=======
    for (typename AbstractCellPopulation<ELEMENT_DIM, SPACE_DIM>::Iterator cell_iter=this->Begin();
>>>>>>> ac9b1cd6
         cell_iter != this->End();
         ++cell_iter)
    {
        cell_iter->GetCellData()->SetItem(rDataName, dataValue);
    }
}

template<unsigned ELEMENT_DIM, unsigned SPACE_DIM>
AbstractMesh<ELEMENT_DIM, SPACE_DIM>& AbstractCellPopulation<ELEMENT_DIM, SPACE_DIM>::rGetMesh()
{
    return mrMesh;
}

template<unsigned ELEMENT_DIM, unsigned SPACE_DIM>
std::list<CellPtr>& AbstractCellPopulation<ELEMENT_DIM, SPACE_DIM>::rGetCells()
{
    return mCells;
}

template<unsigned ELEMENT_DIM, unsigned SPACE_DIM>
unsigned AbstractCellPopulation<ELEMENT_DIM, SPACE_DIM>::GetNumRealCells()
{
    unsigned counter = 0;
    for (auto cell_iter = this->Begin();
         cell_iter != this->End();
         ++cell_iter)
    {
        counter++;
    }
    return counter;
}

template<unsigned ELEMENT_DIM, unsigned SPACE_DIM>
unsigned AbstractCellPopulation<ELEMENT_DIM, SPACE_DIM>::GetNumAllCells()
{
    return mCells.size();
}

template<unsigned ELEMENT_DIM, unsigned SPACE_DIM>
void AbstractCellPopulation<ELEMENT_DIM, SPACE_DIM>::SetCellAncestorsToLocationIndices()
{
    for (auto cell_iter = this->Begin();
         cell_iter != this->End();
         ++cell_iter)
    {
        MAKE_PTR_ARGS(CellAncestor, p_cell_ancestor, (mCellLocationMap[(*cell_iter).get()]));
        cell_iter->SetAncestor(p_cell_ancestor);
    }
}

template<unsigned ELEMENT_DIM, unsigned SPACE_DIM>
std::set<unsigned> AbstractCellPopulation<ELEMENT_DIM, SPACE_DIM>::GetCellAncestors()
{
    std::set<unsigned> remaining_ancestors;
    for (auto cell_iter = this->Begin();
         cell_iter != this->End();
         ++cell_iter)
    {
        remaining_ancestors.insert(cell_iter->GetAncestor());
    }
    return remaining_ancestors;
}

template<unsigned ELEMENT_DIM, unsigned SPACE_DIM>
std::vector<unsigned> AbstractCellPopulation<ELEMENT_DIM, SPACE_DIM>::GetCellMutationStateCount()
{
    std::vector<unsigned> mutation_state_count;
    const std::vector<boost::shared_ptr<AbstractCellProperty> >& r_cell_properties
        = mpCellPropertyRegistry->rGetAllCellProperties();

    // Calculate mutation states count
    for (unsigned i = 0; i < r_cell_properties.size(); ++i)
    {
        if (r_cell_properties[i]->IsSubType<AbstractCellMutationState>())
        {
            mutation_state_count.push_back(r_cell_properties[i]->GetCellCount());
        }
    }

    // Reduce results onto all processes
    if (PetscTools::IsParallel())
    {
        // Make sure the vector on each process has the same size
        unsigned local_size = mutation_state_count.size();
        unsigned global_size;
        MPI_Allreduce(&local_size,
                      &global_size,
                      1,
                      MPI_UNSIGNED,
                      MPI_MAX,
                      PetscTools::GetWorld());
        assert(local_size == global_size);

        std::vector<unsigned> mutation_counts(global_size);
        MPI_Allreduce(&mutation_state_count[0],
                      &mutation_counts[0],
                      mutation_counts.size(),
                      MPI_UNSIGNED,
                      MPI_SUM,
                      PetscTools::GetWorld());

        mutation_state_count = mutation_counts;
    }

    return mutation_state_count;
}

template<unsigned ELEMENT_DIM, unsigned SPACE_DIM>
std::vector<unsigned> AbstractCellPopulation<ELEMENT_DIM, SPACE_DIM>::GetCellProliferativeTypeCount()
{
    std::vector<unsigned> proliferative_type_count;
    const std::vector<boost::shared_ptr<AbstractCellProperty> >& r_cell_properties
        = mpCellPropertyRegistry->rGetAllCellProperties();

    // Calculate proliferative types count
    for (unsigned i = 0; i < r_cell_properties.size(); ++i)
    {
        if (r_cell_properties[i]->IsSubType<AbstractCellProliferativeType>())
        {
            proliferative_type_count.push_back(r_cell_properties[i]->GetCellCount());
        }
    }

    // Reduce results onto all processes
    if (PetscTools::IsParallel())
    {
        // Make sure the vector on each process has the same size
        unsigned local_size = proliferative_type_count.size();
        unsigned global_size;

        MPI_Allreduce(&local_size,
                      &global_size,
                      1,
                      MPI_UNSIGNED,
                      MPI_MAX,
                      PetscTools::GetWorld());
        assert(local_size == global_size);

        std::vector<unsigned> total_types_counts(global_size);
        MPI_Allreduce(&proliferative_type_count[0],
                      &total_types_counts[0],
                      total_types_counts.size(),
                      MPI_UNSIGNED,
                      MPI_SUM,
                      PetscTools::GetWorld());

        proliferative_type_count = total_types_counts;
    }

    return proliferative_type_count;
}

template<unsigned ELEMENT_DIM, unsigned SPACE_DIM>
std::vector<unsigned> AbstractCellPopulation<ELEMENT_DIM, SPACE_DIM>::GetCellCyclePhaseCount()
{
    std::vector<unsigned> cell_cycle_phase_count(5);
    for (unsigned i = 0; i < 5; ++i)
    {
        cell_cycle_phase_count[i] = 0;
    }

    /*
     * Note that in parallel with a poor partition a process could end up with zero cells
     * in which case the calculation should be skipped since `this->Begin()` is not defined.
     */
    if (GetNumAllCells() > 0u)
    {
        if (dynamic_cast<AbstractPhaseBasedCellCycleModel*>((*(this->Begin()))->GetCellCycleModel()) == nullptr)
        {
            EXCEPTION("You are trying to record the cell cycle phase of cells with a non phase based cell cycle model.");
        }

        for (auto cell_iter = this->Begin();
             cell_iter != this->End();
             ++cell_iter)
        {
            switch (static_cast<AbstractPhaseBasedCellCycleModel*>((*cell_iter)->GetCellCycleModel())->GetCurrentCellCyclePhase())
            {
                case G_ZERO_PHASE:
                {
                    cell_cycle_phase_count[0]++;
                    break;
                }
                case G_ONE_PHASE:
                {
                    cell_cycle_phase_count[1]++;
                    break;
                }
                case S_PHASE:
                {
                    cell_cycle_phase_count[2]++;
                    break;
                }
                case G_TWO_PHASE:
                {
                    cell_cycle_phase_count[3]++;
                    break;
                }
                case M_PHASE:
                {
                    cell_cycle_phase_count[4]++;
                    break;
                }
                default:
                    NEVER_REACHED;
            }
        }
    }

    // Reduce results onto all processes
    if (PetscTools::IsParallel())
    {
        std::vector<unsigned> phase_counts(cell_cycle_phase_count.size(), 0u);
        MPI_Allreduce(&cell_cycle_phase_count[0],
                      &phase_counts[0],
                      phase_counts.size(),
                      MPI_UNSIGNED,
                      MPI_SUM,
                      PetscTools::GetWorld());

        cell_cycle_phase_count = phase_counts;
    }

    return cell_cycle_phase_count;
}

template<unsigned ELEMENT_DIM, unsigned SPACE_DIM>
CellPtr AbstractCellPopulation<ELEMENT_DIM, SPACE_DIM>::GetCellUsingLocationIndex(
    unsigned index)
{
    // Get the set of pointers to cells corresponding to this location index
    std::set<CellPtr> cells = mLocationCellMap[index];

    // If there is only one cell attached return the cell. Note currently only one cell per index.
    if (cells.size() == 1)
    {
        return *(cells.begin());
    }
    if (cells.empty())
    {
        EXCEPTION("Location index input argument does not correspond to a Cell");
    }
    else
    {
        EXCEPTION("Multiple cells are attached to a single location index.");
    }
}

template<unsigned ELEMENT_DIM, unsigned SPACE_DIM>
std::set<CellPtr> AbstractCellPopulation<ELEMENT_DIM, SPACE_DIM>::GetCellsUsingLocationIndex(unsigned index)
{
    // Return the set of pointers to cells corresponding to this location index, note the set may be empty.
    return mLocationCellMap[index];
}

template<unsigned ELEMENT_DIM, unsigned SPACE_DIM>
bool AbstractCellPopulation<ELEMENT_DIM, SPACE_DIM>::IsCellAttachedToLocationIndex(unsigned index)
{
    // Get the set of pointers to cells corresponding to this location index
    std::set<CellPtr> cells = mLocationCellMap[index];

    // Return whether there is a cell attached to the location index
    return !(cells.empty());
}

template<unsigned ELEMENT_DIM, unsigned SPACE_DIM>
void AbstractCellPopulation<ELEMENT_DIM, SPACE_DIM>::WriteDataToVisualizerSetupFile(out_stream& pVizSetupFile)
{
}

template<unsigned ELEMENT_DIM, unsigned SPACE_DIM>
void AbstractCellPopulation<ELEMENT_DIM, SPACE_DIM>::SetCellUsingLocationIndex(unsigned index, CellPtr pCell)
{
    // Clear the maps
    mLocationCellMap[index].clear();
    mCellLocationMap.erase(pCell.get());

    // Replace with new cell
    mLocationCellMap[index].insert(pCell);

    // Do other half of the map
    mCellLocationMap[pCell.get()] = index;
}

template<unsigned ELEMENT_DIM, unsigned SPACE_DIM>
void AbstractCellPopulation<ELEMENT_DIM, SPACE_DIM>::AddCellUsingLocationIndex(unsigned index, CellPtr pCell)
{
    mLocationCellMap[index].insert(pCell);
    mCellLocationMap[pCell.get()] = index;
}

template<unsigned ELEMENT_DIM, unsigned SPACE_DIM>
void AbstractCellPopulation<ELEMENT_DIM, SPACE_DIM>::RemoveCellUsingLocationIndex(unsigned index, CellPtr pCell)
{
    std::set<CellPtr>::iterator cell_iter = mLocationCellMap[index].find(pCell);

    if (cell_iter == mLocationCellMap[index].end())
    {
        EXCEPTION("Tried to remove a cell which is not attached to the given location index");
    }
    else
    {
        mLocationCellMap[index].erase(cell_iter);
        mCellLocationMap.erase(pCell.get());
    }
}

template<unsigned ELEMENT_DIM, unsigned SPACE_DIM>
void AbstractCellPopulation<ELEMENT_DIM, SPACE_DIM>::MoveCellInLocationMap(
    CellPtr pCell,
    unsigned oldIndex,
    unsigned newIndex)
{
    // Remove the cell from its current location
    RemoveCellUsingLocationIndex(oldIndex, pCell);

    // Add it to the new location
    AddCellUsingLocationIndex(newIndex, pCell);
}

template<unsigned ELEMENT_DIM, unsigned SPACE_DIM>
unsigned AbstractCellPopulation<ELEMENT_DIM, SPACE_DIM>::GetLocationIndexUsingCell(
    CellPtr pCell)
{
    // Check the cell is in the map
    assert(this->mCellLocationMap.find(pCell.get()) != this->mCellLocationMap.end());

    return mCellLocationMap[pCell.get()];
}

template<unsigned ELEMENT_DIM, unsigned SPACE_DIM>
boost::shared_ptr<CellPropertyRegistry> AbstractCellPopulation<ELEMENT_DIM, SPACE_DIM>::GetCellPropertyRegistry()
{
    return mpCellPropertyRegistry;
}

template<unsigned ELEMENT_DIM, unsigned SPACE_DIM>
void AbstractCellPopulation<ELEMENT_DIM, SPACE_DIM>::SetDefaultCellMutationStateAndProliferativeTypeOrdering()
{
    boost::shared_ptr<CellPropertyRegistry> p_registry = GetCellPropertyRegistry();
    if (!p_registry->HasOrderingBeenSpecified())
    {
        std::vector<boost::shared_ptr<AbstractCellProperty> > mutations_and_proliferative_types;
        mutations_and_proliferative_types.push_back(p_registry->Get<WildTypeCellMutationState>());
        mutations_and_proliferative_types.push_back(p_registry->Get<ApcOneHitCellMutationState>());
        mutations_and_proliferative_types.push_back(p_registry->Get<ApcTwoHitCellMutationState>());
        mutations_and_proliferative_types.push_back(p_registry->Get<BetaCateninOneHitCellMutationState>());
        mutations_and_proliferative_types.push_back(p_registry->Get<StemCellProliferativeType>());
        mutations_and_proliferative_types.push_back(p_registry->Get<TransitCellProliferativeType>());
        mutations_and_proliferative_types.push_back(p_registry->Get<DifferentiatedCellProliferativeType>());

        // Parallel process with no cells won't have the default property, so add it in
        mutations_and_proliferative_types.push_back(p_registry->Get<DefaultCellProliferativeType>());
        p_registry->SpecifyOrdering(mutations_and_proliferative_types);
    }
}

/*
 * We exclude the following from coverage, as these methods are implemented elsewhere and tested accordingly
 */
// LCOV_EXCL_START
template<unsigned ELEMENT_DIM, unsigned SPACE_DIM>
std::set<std::pair<unsigned, unsigned>> AbstractCellPopulation<ELEMENT_DIM, SPACE_DIM>::GetNeighbouringEdgeIndices(
    CellPtr cell,
    unsigned pEdgeLocalIndex)
{
    return std::set<std::pair<unsigned, unsigned>>();
}
// LCOV_EXCL_STOP

template<unsigned ELEMENT_DIM, unsigned SPACE_DIM>
c_vector<double, SPACE_DIM> AbstractCellPopulation<ELEMENT_DIM, SPACE_DIM>::GetCentroidOfCellPopulation()
{
    mCentroid = zero_vector<double>(SPACE_DIM);
    for (auto cell_iter = this->Begin();
         cell_iter != this->End();
         ++cell_iter)
    {
        mCentroid += GetLocationOfCellCentre(*cell_iter);
    }
    mCentroid /= this->GetNumRealCells();

    return mCentroid;
}

template<unsigned ELEMENT_DIM, unsigned SPACE_DIM>
void AbstractCellPopulation<ELEMENT_DIM, SPACE_DIM>::UpdateCellProcessLocation()
{
}

template<unsigned ELEMENT_DIM, unsigned SPACE_DIM>
void AbstractCellPopulation<ELEMENT_DIM, SPACE_DIM>::CloseRoundRobinWritersFiles()
{
    typedef AbstractCellWriter<ELEMENT_DIM, SPACE_DIM> cell_writer_t;
    BOOST_FOREACH(boost::shared_ptr<cell_writer_t> p_cell_writer, mCellWriters)
    {
        p_cell_writer->CloseFile();
    }

    typedef AbstractCellPopulationWriter<ELEMENT_DIM, SPACE_DIM> pop_writer_t;
    BOOST_FOREACH(boost::shared_ptr<pop_writer_t> p_pop_writer, mCellPopulationWriters)
    {
        p_pop_writer->CloseFile();
    }
}

template<unsigned ELEMENT_DIM, unsigned SPACE_DIM>
void AbstractCellPopulation<ELEMENT_DIM, SPACE_DIM>::CloseWritersFiles()
{
    typedef AbstractCellWriter<ELEMENT_DIM, SPACE_DIM> cell_writer_t;
    BOOST_FOREACH(boost::shared_ptr<cell_writer_t> p_cell_writer, mCellWriters)
    {
        p_cell_writer->CloseFile();
    }

    typedef AbstractCellPopulationWriter<ELEMENT_DIM, SPACE_DIM> pop_writer_t;
    BOOST_FOREACH(boost::shared_ptr<pop_writer_t> p_pop_writer, mCellPopulationWriters)
    {
        p_pop_writer->CloseFile();
    }

#ifdef CHASTE_VTK
    *mpVtkMetaFile << "    </Collection>\n";
    *mpVtkMetaFile << "</VTKFile>\n";
    mpVtkMetaFile->close();
#endif //CHASTE_VTK
}

template<unsigned ELEMENT_DIM, unsigned SPACE_DIM>
void AbstractCellPopulation<ELEMENT_DIM, SPACE_DIM>::OpenWritersFiles(
    OutputFileHandler& rOutputFileHandler)
{
#ifdef CHASTE_VTK
    mpVtkMetaFile = rOutputFileHandler.OpenOutputFile("results.pvd");
    *mpVtkMetaFile << "<?xml version=\"1.0\"?>\n";
    *mpVtkMetaFile << "<VTKFile type=\"Collection\" version=\"0.1\" byte_order=\"LittleEndian\" compressor=\"vtkZLibDataCompressor\">\n";
    *mpVtkMetaFile << "    <Collection>\n";
#endif //CHASTE_VTK

    if (mOutputResultsForChasteVisualizer)
    {
        if (!HasWriter<NodeLocationWriter>())
        {
            AddPopulationWriter<NodeLocationWriter>();
        }
        if (!HasWriter<BoundaryNodeWriter>())
        {
            AddPopulationWriter<BoundaryNodeWriter>();
        }
        if (!HasWriter<CellProliferativeTypesWriter>())
        {
            AddCellWriter<CellProliferativeTypesWriter>();
        }
        if (!HasWriter<LegacyCellProliferativeTypesWriter>())
        {
            AddCellWriter<LegacyCellProliferativeTypesWriter>();
        }
    }

    // Open output files for any cell writers
    typedef AbstractCellWriter<ELEMENT_DIM, SPACE_DIM> cell_writer_t;
    BOOST_FOREACH(boost::shared_ptr<cell_writer_t> p_cell_writer, mCellWriters)
    {
        p_cell_writer->OpenOutputFile(rOutputFileHandler);
    }

    // Open output files and write headers for any population writers
    typedef AbstractCellPopulationWriter<ELEMENT_DIM, SPACE_DIM> pop_writer_t;
    BOOST_FOREACH(boost::shared_ptr<pop_writer_t> p_pop_writer, mCellPopulationWriters)
    {
        p_pop_writer->OpenOutputFile(rOutputFileHandler);
        p_pop_writer->WriteHeader(this);
    }

    // Open output files and write headers for any population count writers
    typedef AbstractCellPopulationCountWriter<ELEMENT_DIM, SPACE_DIM> count_writer_t;
    BOOST_FOREACH(boost::shared_ptr<count_writer_t> p_count_writer, mCellPopulationCountWriters)
    {
        p_count_writer->OpenOutputFile(rOutputFileHandler);
        p_count_writer->WriteHeader(this);
    }

    // Open output files and write headers for any population event writers
    typedef AbstractCellPopulationEventWriter<ELEMENT_DIM, SPACE_DIM> event_writer_t;
    BOOST_FOREACH(boost::shared_ptr<event_writer_t> p_event_writer, mCellPopulationEventWriters)
    {
        p_event_writer->OpenOutputFile(rOutputFileHandler);
        p_event_writer->WriteHeader(this);
    }
}

template<unsigned ELEMENT_DIM, unsigned SPACE_DIM>
void AbstractCellPopulation<ELEMENT_DIM, SPACE_DIM>::OpenRoundRobinWritersFilesForAppend(
    OutputFileHandler& rOutputFileHandler)
{
    typedef AbstractCellWriter<ELEMENT_DIM, SPACE_DIM> cell_writer_t;
    typedef AbstractCellPopulationWriter<ELEMENT_DIM, SPACE_DIM> pop_writer_t;
    BOOST_FOREACH(boost::shared_ptr<cell_writer_t> p_cell_writer, mCellWriters)
    {
        p_cell_writer->OpenOutputFileForAppend(rOutputFileHandler);
    }
    BOOST_FOREACH(boost::shared_ptr<pop_writer_t> p_pop_writer, mCellPopulationWriters)
    {
        p_pop_writer->OpenOutputFileForAppend(rOutputFileHandler);
    }
}

template<unsigned ELEMENT_DIM, unsigned SPACE_DIM>
void AbstractCellPopulation<ELEMENT_DIM, SPACE_DIM>::WriteResultsToFiles(
    const std::string& rDirectory)
{
    typedef AbstractCellWriter<ELEMENT_DIM, SPACE_DIM> cell_writer_t;
    typedef AbstractCellPopulationWriter<ELEMENT_DIM, SPACE_DIM> pop_writer_t;
    OutputFileHandler output_file_handler(rDirectory, false);

    if (!(mCellWriters.empty() && mCellPopulationWriters.empty() && mCellPopulationCountWriters.empty()))
    {
        // An ordering must be specified for cell mutation states and cell proliferative types
        SetDefaultCellMutationStateAndProliferativeTypeOrdering();

        PetscTools::BeginRoundRobin();
        {
            OpenRoundRobinWritersFilesForAppend(output_file_handler);

            // The master process writes time stamps
            if (PetscTools::AmMaster())
            {
                BOOST_FOREACH(boost::shared_ptr<cell_writer_t> p_cell_writer, mCellWriters)
                {
                    p_cell_writer->WriteTimeStamp();
                }
                BOOST_FOREACH(boost::shared_ptr<pop_writer_t> p_pop_writer, mCellPopulationWriters)
                {
                    p_pop_writer->WriteTimeStamp();
                }
            }

            for (auto pop_writer_iter : mCellPopulationWriters)
            {
                AcceptPopulationWriter(pop_writer_iter);
            }

            AcceptCellWritersAcrossPopulation();

            // The top-most process adds a newline
            if (PetscTools::AmTopMost())
            {
                BOOST_FOREACH(boost::shared_ptr<cell_writer_t> p_cell_writer, mCellWriters)
                {
                    p_cell_writer->WriteNewline();
                }
                BOOST_FOREACH(boost::shared_ptr<pop_writer_t> p_pop_writer, mCellPopulationWriters)
                {
                    p_pop_writer->WriteNewline();
                }
            }
            CloseRoundRobinWritersFiles();
        }
        PetscTools::EndRoundRobin();

        // Outside the round robin, deal with population count writers
        typedef AbstractCellPopulationCountWriter<ELEMENT_DIM, SPACE_DIM> count_writer_t;

        if (PetscTools::AmMaster())
        {
            // Open mCellPopulationCountWriters in append mode for writing, and write time stamps
            BOOST_FOREACH(boost::shared_ptr<count_writer_t> p_count_writer, mCellPopulationCountWriters)
            {
                p_count_writer->OpenOutputFileForAppend(output_file_handler);
                p_count_writer->WriteTimeStamp();
            }
        }
        for (auto count_writer_iter : mCellPopulationCountWriters)
        {
            AcceptPopulationCountWriter(count_writer_iter);
        }

        if (PetscTools::AmMaster())
        {
            // Add a newline and close any output files
            BOOST_FOREACH(boost::shared_ptr<count_writer_t> p_count_writer, mCellPopulationCountWriters)
            {
                p_count_writer->WriteNewline();
                p_count_writer->CloseFile();
            }
        }


        // Outside the round robin, deal with population event writers
        typedef AbstractCellPopulationEventWriter<ELEMENT_DIM, SPACE_DIM> event_writer_t;

        if (PetscTools::AmMaster())
        {
            // Open mCellPopulationCountWriters in append mode for writing
            BOOST_FOREACH(boost::shared_ptr<event_writer_t> p_event_writer, mCellPopulationEventWriters)
            {
                p_event_writer->OpenOutputFileForAppend(output_file_handler);
            }
        }
        for (auto event_writer_iter : mCellPopulationEventWriters)
        {
            AcceptPopulationEventWriter(event_writer_iter);
        }

        if (PetscTools::AmMaster())
        {
            // Close any output files
            BOOST_FOREACH(boost::shared_ptr<event_writer_t> p_event_writer, mCellPopulationEventWriters)
            {
                p_event_writer->CloseFile();
            }
        }
    }

    // VTK can only be written in 2 or 3 dimensions
    if (SPACE_DIM > 1)
    {
       WriteVtkResultsToFile(rDirectory);
    }
}

template<unsigned ELEMENT_DIM, unsigned SPACE_DIM>
void AbstractCellPopulation<ELEMENT_DIM, SPACE_DIM>::AcceptCellWritersAcrossPopulation()
{
    for (auto cell_iter = this->Begin();
         cell_iter != this->End();
         ++cell_iter)
    {
        for (auto cell_writer_iter : mCellWriters)
        {
            AcceptCellWriter(cell_writer_iter, *cell_iter);
        }
    }
}

template<unsigned ELEMENT_DIM, unsigned SPACE_DIM>
void AbstractCellPopulation<ELEMENT_DIM, SPACE_DIM>::OutputCellPopulationInfo(
    out_stream& rParamsFile)
{
    std::string cell_population_type = GetIdentifier();

    *rParamsFile << "\t<" << cell_population_type << ">\n";
    OutputCellPopulationParameters(rParamsFile);
    *rParamsFile << "\t</" << cell_population_type << ">\n";
    *rParamsFile << "\n";
    *rParamsFile << "\t<CellCycleModels>\n";

    /**
     * Loop over cells and generate a set of cell-cycle model classes
     * that are present in the population.
     *
     * \todo this currently ignores different parameter regimes (#1453)
     */
    std::set<std::string> unique_cell_cycle_models;
    std::vector<CellPtr> first_cell_with_unique_CCM;
    for (auto cell_iter = this->Begin();
         cell_iter != this->End();
         ++cell_iter)
    {
        std::string identifier = cell_iter->GetCellCycleModel()->GetIdentifier();
        if (unique_cell_cycle_models.count(identifier) == 0)
        {
            unique_cell_cycle_models.insert(identifier);
            first_cell_with_unique_CCM.push_back(*cell_iter);
        }
    }

    // Loop over unique cell-cycle models
    for (unsigned i = 0; i < first_cell_with_unique_CCM.size(); ++i)
    {
        // Output cell-cycle model details
        first_cell_with_unique_CCM[i]->GetCellCycleModel()->OutputCellCycleModelInfo(rParamsFile);
    }
    *rParamsFile << "\t</CellCycleModels>\n";

    *rParamsFile << "\n";
    *rParamsFile << "\t<SrnModels>\n";

    /**
     * Loop over cells and generate a set of SRN model classes
     * that are present in the population.
     *
     * \todo this currently ignores different parameter regimes (#1453)
     */
    std::set<std::string> unique_srn_models;
    std::vector<CellPtr> first_cell_with_unique_SRN;
    for (auto cell_iter = this->Begin();
         cell_iter != this->End();
         ++cell_iter)
    {
        std::string identifier = cell_iter->GetSrnModel()->GetIdentifier();
        if (unique_srn_models.count(identifier) == 0)
        {
            unique_srn_models.insert(identifier);
            first_cell_with_unique_SRN.push_back(*cell_iter);
        }
    }

    // Loop over unique SRN models
    for (unsigned i = 0; i < first_cell_with_unique_SRN.size(); ++i)
    {
        // Output SRN model details
        first_cell_with_unique_SRN[i]->GetSrnModel()->OutputSrnModelInfo(rParamsFile);
    }

    *rParamsFile << "\t</SrnModels>\n";
}

template<unsigned ELEMENT_DIM, unsigned SPACE_DIM>
void AbstractCellPopulation<ELEMENT_DIM, SPACE_DIM>::OutputCellPopulationParameters(
    out_stream& rParamsFile)
{
    *rParamsFile << "\t\t<OutputResultsForChasteVisualizer>" << mOutputResultsForChasteVisualizer << "</OutputResultsForChasteVisualizer>\n";
}

template<unsigned ELEMENT_DIM, unsigned SPACE_DIM>
void AbstractCellPopulation<ELEMENT_DIM, SPACE_DIM>::SimulationSetupHook(
    AbstractCellBasedSimulation<ELEMENT_DIM, SPACE_DIM>* pSimulation)
{
}

template<unsigned ELEMENT_DIM, unsigned SPACE_DIM>
bool AbstractCellPopulation<ELEMENT_DIM, SPACE_DIM>::GetOutputResultsForChasteVisualizer()
{
    return mOutputResultsForChasteVisualizer;
}

template<unsigned ELEMENT_DIM, unsigned SPACE_DIM>
void AbstractCellPopulation<ELEMENT_DIM, SPACE_DIM>::SetOutputResultsForChasteVisualizer(
    bool outputResultsForChasteVisualizer)
{
    mOutputResultsForChasteVisualizer = outputResultsForChasteVisualizer;
}

template <unsigned ELEMENT_DIM, unsigned SPACE_DIM>
std::vector<std::string> AbstractCellPopulation<ELEMENT_DIM, SPACE_DIM>::GetDivisionsInformation()
{
    return mDivisionsInformation;
}
template <unsigned ELEMENT_DIM, unsigned SPACE_DIM>
void AbstractCellPopulation<ELEMENT_DIM, SPACE_DIM>::AddDivisionInformation(
    std::string divisionInformation)
{
    mDivisionsInformation.push_back(divisionInformation);
}

template <unsigned ELEMENT_DIM, unsigned SPACE_DIM>
void AbstractCellPopulation<ELEMENT_DIM, SPACE_DIM>::ClearDivisionsInformation()
{
    mDivisionsInformation.clear();
}

template <unsigned ELEMENT_DIM, unsigned SPACE_DIM>
std::vector<std::string> AbstractCellPopulation<ELEMENT_DIM, SPACE_DIM>::GetRemovalsInformation()
{
    return mRemovalsInformation;
}

template <unsigned ELEMENT_DIM, unsigned SPACE_DIM>
void AbstractCellPopulation<ELEMENT_DIM, SPACE_DIM>::AddRemovalInformation(
    std::string removalInformation)
{
    mRemovalsInformation.push_back(removalInformation);
}

template <unsigned ELEMENT_DIM, unsigned SPACE_DIM>
void AbstractCellPopulation<ELEMENT_DIM, SPACE_DIM>::ClearRemovalsInformation()
{
    mRemovalsInformation.clear();
}

template <unsigned ELEMENT_DIM, unsigned SPACE_DIM>
void AbstractCellPopulation<ELEMENT_DIM, SPACE_DIM>::GenerateRemovalInformation(
    CellPtr pCell,
    std::string killerInfo)
{
    // If necessary store the information about the cell removal
    c_vector<double, SPACE_DIM> cell_location = GetLocationOfCellCentre(pCell);
    if (HasWriter<CellRemovalLocationsWriter>())
    {
        std::stringstream removal_info;
        removal_info << SimulationTime::Instance()->GetTime() << "\t";
        for (unsigned i = 0; i < SPACE_DIM; ++i)
        {
            removal_info << cell_location[i] << "\t";
        }
        removal_info << "\t" << pCell->GetAge() << "\t" << pCell->GetCellId() << "\t" << killerInfo << "\t";

        AddRemovalInformation(removal_info.str());
    }
}

template <unsigned ELEMENT_DIM, unsigned SPACE_DIM>
void AbstractCellPopulation<ELEMENT_DIM, SPACE_DIM>::KillCell(
    CellPtr pCell,
    std::string killerInfo)
{
    // If necessary store the information about the cell removal
    GenerateRemovalInformation(pCell, killerInfo);

    // Mark cell as dead
    pCell->Kill();
}

template <unsigned ELEMENT_DIM, unsigned SPACE_DIM>
void AbstractCellPopulation<ELEMENT_DIM, SPACE_DIM>::StartApoptosisOnCell(
    CellPtr pCell,
    std::string killerInfo)
{
    // If necessary store the information about the cell removal
    GenerateRemovalInformation(pCell, killerInfo);

    // Mark cell as Apoptotic
    pCell->StartApoptosis();
}

template <unsigned ELEMENT_DIM, unsigned SPACE_DIM>
bool AbstractCellPopulation<ELEMENT_DIM, SPACE_DIM>::IsRoomToDivide(
    CellPtr pCell)
{
    return true;
}

template<unsigned ELEMENT_DIM, unsigned SPACE_DIM>
c_vector<double, SPACE_DIM> AbstractCellPopulation<ELEMENT_DIM, SPACE_DIM>::GetSizeOfCellPopulation()
{
    // Compute the centre of mass of the cell population
    c_vector<double, SPACE_DIM> centre = GetCentroidOfCellPopulation();

    // Loop over cells and find the maximum distance from the centre of mass in each dimension
    c_vector<double, SPACE_DIM> max_distance_from_centre = zero_vector<double>(SPACE_DIM);
    for (auto cell_iter = this->Begin();
         cell_iter != this->End();
         ++cell_iter)
    {
        c_vector<double, SPACE_DIM> cell_location = GetLocationOfCellCentre(*cell_iter);

        // Note that we define this vector before setting it as otherwise the profiling build will break (see #2367)
        c_vector<double, SPACE_DIM> displacement;
        displacement = centre - cell_location;

        for (unsigned i = 0; i < SPACE_DIM; ++i)
        {
            if (displacement[i] > max_distance_from_centre[i])
            {
                max_distance_from_centre[i] = displacement[i];
            }
        }
    }

    return max_distance_from_centre;
}

template<unsigned ELEMENT_DIM, unsigned SPACE_DIM>
std::pair<unsigned,unsigned> AbstractCellPopulation<ELEMENT_DIM, SPACE_DIM>::CreateOrderedPair(
    unsigned index1,
    unsigned index2)
{
    assert(index1 != index2);

    std::pair<unsigned, unsigned> ordered_pair;
    if (index1 < index2)
    {
        ordered_pair.first = index1;
        ordered_pair.second = index2;
    }
    else
    {
        ordered_pair.first = index2;
        ordered_pair.second = index1;
    }
    return ordered_pair;
}

template<unsigned ELEMENT_DIM, unsigned SPACE_DIM>
bool AbstractCellPopulation<ELEMENT_DIM, SPACE_DIM>::IsPdeNodeAssociatedWithNonApoptoticCell(
    unsigned pdeNodeIndex)
{
    bool non_apoptotic_cell_present = false;

    if (IsCellAttachedToLocationIndex(pdeNodeIndex))
    {
        non_apoptotic_cell_present = !(GetCellUsingLocationIndex(pdeNodeIndex)->template HasCellProperty<ApoptoticCellProperty>());
    }

    return non_apoptotic_cell_present;
}


// Explicit instantiation
template class AbstractCellPopulation<1,1>;
template class AbstractCellPopulation<1,2>;
template class AbstractCellPopulation<2,2>;
template class AbstractCellPopulation<1,3>;
template class AbstractCellPopulation<2,3>;
template class AbstractCellPopulation<3,3>;<|MERGE_RESOLUTION|>--- conflicted
+++ resolved
@@ -124,11 +124,7 @@
 template<unsigned ELEMENT_DIM, unsigned SPACE_DIM>
 void AbstractCellPopulation<ELEMENT_DIM, SPACE_DIM>::InitialiseCells()
 {
-<<<<<<< HEAD
     for (auto cell_iter = this->Begin();
-=======
-    for (typename AbstractCellPopulation<ELEMENT_DIM, SPACE_DIM>::Iterator cell_iter=this->Begin();
->>>>>>> ac9b1cd6
          cell_iter != this->End();
          ++cell_iter)
     {
@@ -142,12 +138,8 @@
     const std::string& rDataName,
     double dataValue)
 {
-<<<<<<< HEAD
-    for (auto cell_iter = this->Begin();
-=======
     for (typename AbstractCellPopulation<ELEMENT_DIM, SPACE_DIM>::Iterator cell_iter=this->Begin();
->>>>>>> ac9b1cd6
-         cell_iter != this->End();
+         cell_iter!=this->End();
          ++cell_iter)
     {
         cell_iter->GetCellData()->SetItem(rDataName, dataValue);
