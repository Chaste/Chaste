--- conflicted
+++ resolved
@@ -76,8 +76,6 @@
             CellPtr p_cell = this->mpCellPopulation->GetCellUsingLocationIndex(elem_index);
             if (element_map.IsDeleted(elem_index) && !(p_cell->IsDead()))
             {
-<<<<<<< HEAD
-=======
                 p_vertex_population->AddLocationOfT2Swap(mesh.GetLastT2SwapLocation());
                 p_vertex_population->AddCellIdOfT2Swap(p_cell->GetCellId());
 
@@ -100,7 +98,6 @@
 
                     p_vertex_population->AddRemovalInformation(removal_info.str());
                 }
->>>>>>> 52a391cf
                 p_cell->Kill();
 
                 // There can't have been more than one new cell death, so leave the for loop here.
