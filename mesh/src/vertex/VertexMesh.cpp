/*

Copyright (c) 2005-2017, University of Oxford.
All rights reserved.

University of Oxford means the Chancellor, Masters and Scholars of the
University of Oxford, having an administrative office at Wellington
Square, Oxford OX1 2JD, UK.

This file is part of Chaste.

Redistribution and use in source and binary forms, with or without
modification, are permitted provided that the following conditions are met:
 * Redistributions of source code must retain the above copyright notice,
   this list of conditions and the following disclaimer.
 * Redistributions in binary form must reproduce the above copyright notice,
   this list of conditions and the following disclaimer in the documentation
   and/or other materials provided with the distribution.
 * Neither the name of the University of Oxford nor the names of its
   contributors may be used to endorse or promote products derived from this
   software without specific prior written permission.

THIS SOFTWARE IS PROVIDED BY THE COPYRIGHT HOLDERS AND CONTRIBUTORS "AS IS"
AND ANY EXPRESS OR IMPLIED WARRANTIES, INCLUDING, BUT NOT LIMITED TO, THE
IMPLIED WARRANTIES OF MERCHANTABILITY AND FITNESS FOR A PARTICULAR PURPOSE
ARE DISCLAIMED. IN NO EVENT SHALL THE COPYRIGHT HOLDER OR CONTRIBUTORS BE
LIABLE FOR ANY DIRECT, INDIRECT, INCIDENTAL, SPECIAL, EXEMPLARY, OR
CONSEQUENTIAL DAMAGES (INCLUDING, BUT NOT LIMITED TO, PROCUREMENT OF SUBSTITUTE
GOODS OR SERVICES; LOSS OF USE, DATA, OR PROFITS; OR BUSINESS INTERRUPTION)
HOWEVER CAUSED AND ON ANY THEORY OF LIABILITY, WHETHER IN CONTRACT, STRICT
LIABILITY, OR TORT (INCLUDING NEGLIGENCE OR OTHERWISE) ARISING IN ANY WAY OUT
OF THE USE OF THIS SOFTWARE, EVEN IF ADVISED OF THE POSSIBILITY OF SUCH DAMAGE.

*/

#include "VertexMesh.hpp"
#include "RandomNumberGenerator.hpp"
#include "UblasCustomFunctions.hpp"
#include "MonolayerVertexMeshCustomFunctions.hpp"

#include "Debug.hpp"

template<unsigned ELEMENT_DIM, unsigned SPACE_DIM>
VertexMesh<ELEMENT_DIM, SPACE_DIM>::VertexMesh(std::vector<Node<SPACE_DIM>*> nodes,
                                               std::vector<VertexElement<ELEMENT_DIM,SPACE_DIM>*> vertexElements)
    : mpDelaunayMesh(NULL)
{

    // Reset member variables and clear mNodes and mElements
    Clear();

    // Populate mNodes and mElements
    for (unsigned node_index=0; node_index<nodes.size(); node_index++)
    {
        Node<SPACE_DIM>* p_temp_node = nodes[node_index];
        this->mNodes.push_back(p_temp_node);
    }
    for (unsigned elem_index=0; elem_index<vertexElements.size(); elem_index++)
    {
        VertexElement<ELEMENT_DIM, SPACE_DIM>* p_temp_vertex_element = vertexElements[elem_index];
        mElements.push_back(p_temp_vertex_element);
    }

    // In 3D, populate mFaces
    if (SPACE_DIM == 3)
    {
        // Use a std::set to keep track of which faces have been added to mFaces
        std::set<unsigned> faces_counted;

        // Loop over mElements
        for (unsigned elem_index=0; elem_index<mElements.size(); elem_index++)
        {
            // Loop over faces of this element
            for (unsigned face_index=0; face_index<mElements[elem_index]->GetNumFaces(); face_index++)
            {
                VertexElement<ELEMENT_DIM-1, SPACE_DIM>* p_face = mElements[elem_index]->GetFace(face_index);
                unsigned global_index = p_face->GetIndex();

                // If this face is not already contained in mFaces, add it, and update faces_counted
                if (faces_counted.find(global_index) == faces_counted.end())
                {
                    mFaces.push_back(p_face);
                    faces_counted.insert(global_index);
                }
            }
        }
    }

    // Register elements with nodes
    for (unsigned index=0; index<mElements.size(); index++)
    {
        VertexElement<ELEMENT_DIM, SPACE_DIM>* p_element = mElements[index];

        unsigned element_index = p_element->GetIndex();
        unsigned num_nodes_in_element = p_element->GetNumNodes();

        for (unsigned node_index=0; node_index<num_nodes_in_element; node_index++)
        {
            p_element->GetNode(node_index)->AddElement(element_index);
        }
    }

    this->mMeshChangesDuringSimulation = false;
}

template<unsigned ELEMENT_DIM, unsigned SPACE_DIM>
VertexMesh<ELEMENT_DIM, SPACE_DIM>::VertexMesh(std::vector<Node<SPACE_DIM>*> nodes,
                           std::vector<VertexElement<ELEMENT_DIM-1, SPACE_DIM>*> faces,
                           std::vector<VertexElement<ELEMENT_DIM, SPACE_DIM>*> vertexElements)
    : mpDelaunayMesh(NULL)
{
    // Reset member variables and clear mNodes, mFaces and mElements
    Clear();

    // Populate mNodes mFaces and mElements
    for (unsigned node_index=0; node_index<nodes.size(); node_index++)
    {
        Node<SPACE_DIM>* p_temp_node = nodes[node_index];
        this->mNodes.push_back(p_temp_node);
    }

    for (unsigned face_index=0; face_index<faces.size(); face_index++)
    {
        VertexElement<ELEMENT_DIM-1, SPACE_DIM>* p_temp_face = faces[face_index];
        mFaces.push_back(p_temp_face);
    }

    for (unsigned elem_index=0; elem_index<vertexElements.size(); elem_index++)
    {
        VertexElement<ELEMENT_DIM, SPACE_DIM>* p_temp_vertex_element = vertexElements[elem_index];
        mElements.push_back(p_temp_vertex_element);
    }

    // Register elements with nodes
    for (unsigned index=0; index<mElements.size(); index++)
    {
        VertexElement<ELEMENT_DIM, SPACE_DIM>* p_temp_vertex_element = mElements[index];
        for (unsigned node_index=0; node_index<p_temp_vertex_element->GetNumNodes(); node_index++)
        {
            Node<SPACE_DIM>* p_temp_node = p_temp_vertex_element->GetNode(node_index);
            p_temp_node->AddElement(p_temp_vertex_element->GetIndex());
        }
    }

    this->mMeshChangesDuringSimulation = false;
}

/**
 * This VertexMesh constructor is currently only defined for 2D meshes.
 *
 * @param rMesh a tetrahedral mesh
 * @param isPeriodic a boolean that indicates whether the mesh is periodic or not
 */
template<>
VertexMesh<2,2>::VertexMesh(TetrahedralMesh<2,2>& rMesh, bool isPeriodic)
    : mpDelaunayMesh(&rMesh)
{
    //Note  !isPeriodic is not used except through polymorphic calls in rMesh

    // Reset member variables and clear mNodes, mFaces and mElements
    Clear();

    unsigned num_elements = mpDelaunayMesh->GetNumAllNodes();
    unsigned num_nodes = mpDelaunayMesh->GetNumAllElements();

    // Allocate memory for mNodes and mElements
    this->mNodes.reserve(num_nodes);

    // Create as many elements as there are nodes in the mesh
    mElements.reserve(num_elements);
    for (unsigned elem_index=0; elem_index<num_elements; elem_index++)
    {
        VertexElement<2,2>* p_element = new VertexElement<2,2>(elem_index);
        mElements.push_back(p_element);
    }

    // Populate mNodes
    GenerateVerticesFromElementCircumcentres(rMesh);

    // Loop over elements of the Delaunay mesh (which are nodes/vertices of this mesh)
    for (unsigned i=0; i<num_nodes; i++)
    {
        // Loop over nodes owned by this triangular element in the Delaunay mesh
        // Add this node/vertex to each of the 3 vertex elements
        for (unsigned local_index=0; local_index<3; local_index++)
        {
            unsigned elem_index = mpDelaunayMesh->GetElement(i)->GetNodeGlobalIndex(local_index);
            unsigned num_nodes_in_elem = mElements[elem_index]->GetNumNodes();
            unsigned end_index = num_nodes_in_elem>0 ? num_nodes_in_elem-1 : 0;

            mElements[elem_index]->AddNode(this->mNodes[i], end_index);
        }
    }

    // Reorder mNodes anticlockwise
    for (unsigned elem_index=0; elem_index<mElements.size(); elem_index++)
    {
        /**
         * Create a std::vector of pairs, where each pair comprises the angle
         * between the centre of the Voronoi element and each node with that
         * node's global index in the Voronoi mesh.
         */
        std::vector<std::pair<double, unsigned> > index_angle_list;
        for (unsigned local_index=0; local_index<mElements[elem_index]->GetNumNodes(); local_index++)
        {
            c_vector<double, 2> vectorA = mpDelaunayMesh->GetNode(elem_index)->rGetLocation();
            c_vector<double, 2> vectorB = mElements[elem_index]->GetNodeLocation(local_index);
            c_vector<double, 2> centre_to_vertex = mpDelaunayMesh->GetVectorFromAtoB(vectorA, vectorB);

            double angle = atan2(centre_to_vertex(1), centre_to_vertex(0));
            unsigned global_index = mElements[elem_index]->GetNodeGlobalIndex(local_index);

            std::pair<double, unsigned> pair(angle, global_index);
            index_angle_list.push_back(pair);
        }

        // Sort the list in order of increasing angle
        sort(index_angle_list.begin(), index_angle_list.end());

        // Create a new Voronoi element and pass in the appropriate Nodes, ordered anticlockwise
        VertexElement<2,2>* p_new_element = new VertexElement<2,2>(elem_index);
        for (unsigned count = 0; count < index_angle_list.size(); count++)
        {
            unsigned local_index = count>1 ? count-1 : 0;
            p_new_element->AddNode(mNodes[index_angle_list[count].second], local_index);

        }

        // Replace the relevant member of mElements with this Voronoi element
        delete mElements[elem_index];
        mElements[elem_index] = p_new_element;
    }

    this->mMeshChangesDuringSimulation = false;

}

/**
 * This VertexMesh constructor is currently only defined for 3D meshes.
 *
 * @param rMesh a tetrahedral mesh
 */
template<>
VertexMesh<3,3>::VertexMesh(TetrahedralMesh<3,3>& rMesh)
    : mpDelaunayMesh(&rMesh)
{
    // Reset member variables and clear mNodes, mFaces and mElements
    Clear();

    unsigned num_nodes = mpDelaunayMesh->GetNumAllElements();

    // Allocate memory for mNodes
    this->mNodes.reserve(num_nodes);

    // Populate mNodes
    GenerateVerticesFromElementCircumcentres(rMesh);

    std::map<unsigned, VertexElement<3,3>*> index_element_map;
    unsigned face_index = 0;
    unsigned element_index = 0;

    // Loop over each edge of the Delaunay mesh and populate mFaces and mElements
    for (TetrahedralMesh<3,3>::EdgeIterator edge_iterator = mpDelaunayMesh->EdgesBegin();
         edge_iterator != mpDelaunayMesh->EdgesEnd();
         ++edge_iterator)
    {
        Node<3>* p_node_a = edge_iterator.GetNodeA();
        Node<3>* p_node_b = edge_iterator.GetNodeB();

        if (!(p_node_a->IsBoundaryNode() && p_node_b->IsBoundaryNode()))
        {
            std::set<unsigned>& node_a_element_indices = p_node_a->rGetContainingElementIndices();
            std::set<unsigned>& node_b_element_indices = p_node_b->rGetContainingElementIndices();
            std::set<unsigned> edge_element_indices;

            std::set_intersection(node_a_element_indices.begin(),
                                  node_a_element_indices.end(),
                                  node_b_element_indices.begin(),
                                  node_b_element_indices.end(),
                                  std::inserter(edge_element_indices, edge_element_indices.begin()));

            c_vector<double,3> edge_vector;
            edge_vector = p_node_b->rGetLocation() - p_node_a->rGetLocation();
            c_vector<double,3> mid_edge = edge_vector*0.5 + p_node_a->rGetLocation();

            unsigned element0_index = *(edge_element_indices.begin());

            c_vector<double,3> basis_vector1 = mNodes[element0_index]->rGetLocation() - mid_edge;

            c_vector<double,3> basis_vector2 = VectorProduct(edge_vector, basis_vector1);

            /**
             * Create a std::vector of pairs, where each pair comprises the angle
             * between the centre of the Voronoi element and each node with that
             * node's global index in the Voronoi mesh.
             */
            std::vector<std::pair<double, unsigned> > index_angle_list;

            // Loop over each element containing this edge (i.e. those containing both nodes of the edge)
            for (std::set<unsigned>::iterator index_iter = edge_element_indices.begin();
                 index_iter != edge_element_indices.end();
                 ++index_iter)
            {
                // Calculate angle
                c_vector<double, 3> vertex_vector =  mNodes[*index_iter]->rGetLocation() - mid_edge;

                double local_vertex_dot_basis_vector1 = inner_prod(vertex_vector, basis_vector1);
                double local_vertex_dot_basis_vector2 = inner_prod(vertex_vector, basis_vector2);

                double angle = atan2(local_vertex_dot_basis_vector2, local_vertex_dot_basis_vector1);

                std::pair<double, unsigned> pair(angle, *index_iter);
                index_angle_list.push_back(pair);
            }

            // Sort the list in order of increasing angle
            sort(index_angle_list.begin(), index_angle_list.end());

            // Create face
            VertexElement<2,3>* p_face = new VertexElement<2,3>(face_index);
            face_index++;
            for (unsigned count = 0; count < index_angle_list.size(); count++)
            {
                unsigned local_index = count>1 ? count-1 : 0;
                p_face->AddNode(mNodes[index_angle_list[count].second], local_index);
            }

            // Add face to list of faces
            mFaces.push_back(p_face);

            // Add face to appropriate elements
            if (!p_node_a->IsBoundaryNode())
            {
                unsigned node_a_index = p_node_a->GetIndex();
                if (index_element_map[node_a_index])
                {
                    // If there is already an element with this index, add the face to it...
                    index_element_map[node_a_index]->AddFace(p_face);
                }
                else
                {
                    // ...otherwise create an element, add the face to it, and add to the map
                    mVoronoiElementIndexMap[node_a_index] = element_index;
                    VertexElement<3,3>* p_element = new VertexElement<3,3>(element_index);
                    element_index++;
                    p_element->AddFace(p_face);
                    index_element_map[node_a_index] = p_element;
                }
            }
            if (!p_node_b->IsBoundaryNode())
            {
                unsigned node_b_index = p_node_b->GetIndex();
                if (index_element_map[node_b_index])
                {
                    // If there is already an element with this index, add the face to it...
                    index_element_map[node_b_index]->AddFace(p_face);
                }
                else
                {
                    // ...otherwise create an element, add the face to it, and add to the map
                    mVoronoiElementIndexMap[node_b_index] = element_index;
                    VertexElement<3,3>* p_element = new VertexElement<3,3>(element_index);
                    element_index++;
                    p_element->AddFace(p_face);
                    index_element_map[node_b_index] = p_element;
                }
            }
        }
    }

    // Populate mElements
    unsigned elem_count = 0;
    for (std::map<unsigned, VertexElement<3,3>*>::iterator element_iter = index_element_map.begin();
         element_iter != index_element_map.end();
         ++element_iter)
    {
        mElements.push_back(element_iter->second);
        mVoronoiElementIndexMap[element_iter->first] = elem_count;
        elem_count++;
    }

    this->mMeshChangesDuringSimulation = false;
}

template<unsigned ELEMENT_DIM, unsigned SPACE_DIM>
void VertexMesh<ELEMENT_DIM, SPACE_DIM>::GenerateVerticesFromElementCircumcentres(TetrahedralMesh<ELEMENT_DIM, SPACE_DIM>& rMesh)
{
    c_matrix<double, SPACE_DIM, ELEMENT_DIM> jacobian;
    c_matrix<double, ELEMENT_DIM, SPACE_DIM> inverse_jacobian;
    double jacobian_det;

    // Loop over elements of the Delaunay mesh and populate mNodes
    for (unsigned i=0; i<rMesh.GetNumElements(); i++)
    {
        // Calculate the circumcentre of this element in the Delaunay mesh
        rMesh.GetInverseJacobianForElement(i, jacobian, jacobian_det, inverse_jacobian);
        c_vector<double, SPACE_DIM+1> circumsphere = rMesh.GetElement(i)->CalculateCircumsphere(jacobian, inverse_jacobian);

        c_vector<double, SPACE_DIM> circumcentre;
        for (unsigned j=0; j<SPACE_DIM; j++)
        {
            circumcentre(j) = circumsphere(j);
        }

        // Create a node in the Voronoi mesh at the location of this circumcentre
        this->mNodes.push_back(new Node<SPACE_DIM>(i, circumcentre));
    }
}

template<unsigned ELEMENT_DIM, unsigned SPACE_DIM>
double VertexMesh<ELEMENT_DIM, SPACE_DIM>::GetEdgeLength(unsigned elementIndex1, unsigned elementIndex2)
{
    assert(SPACE_DIM == 2);    // LCOV_EXCL_LINE - code will be removed at compile time

    std::set<unsigned> node_indices_1;
    for (unsigned i=0; i<mElements[elementIndex1]->GetNumNodes(); i++)
    {
        node_indices_1.insert(mElements[elementIndex1]->GetNodeGlobalIndex(i));
    }
    std::set<unsigned> node_indices_2;
    for (unsigned i=0; i<mElements[elementIndex2]->GetNumNodes(); i++)
    {
        node_indices_2.insert(mElements[elementIndex2]->GetNodeGlobalIndex(i));
    }

    std::set<unsigned> shared_nodes;
    std::set_intersection(node_indices_1.begin(), node_indices_1.end(),
                          node_indices_2.begin(), node_indices_2.end(),
                          std::inserter(shared_nodes, shared_nodes.begin()));

    if (shared_nodes.size() == 1)
    {
        // It's possible that these two elements are actually infinite but are on the edge of the domain
        EXCEPTION("Elements "<< elementIndex1 <<" and "<< elementIndex2<< " share only one node.");
    }
    assert(shared_nodes.size() == 2);

    unsigned index1 = *(shared_nodes.begin());
    unsigned index2 = *(++(shared_nodes.begin()));

    double edge_length = this->GetDistanceBetweenNodes(index1, index2);
    return edge_length;
}

template<unsigned ELEMENT_DIM, unsigned SPACE_DIM>
double VertexMesh<ELEMENT_DIM, SPACE_DIM>::GetElongationShapeFactorOfElement(unsigned index)
{
    assert(SPACE_DIM == 2);    // LCOV_EXCL_LINE - code will be removed at compile time

    c_vector<double, 3> moments = CalculateMomentsOfElement(index);

    double discriminant = sqrt((moments(0) - moments(1))*(moments(0) - moments(1)) + 4.0*moments(2)*moments(2));

    // Note that as the matrix of second moments of area is symmetric, both its eigenvalues are real
    double largest_eigenvalue = (moments(0) + moments(1) + discriminant)*0.5;
    double smallest_eigenvalue = (moments(0) + moments(1) - discriminant)*0.5;

    double elongation_shape_factor = sqrt(largest_eigenvalue/smallest_eigenvalue);
    return elongation_shape_factor;
}

template<unsigned ELEMENT_DIM, unsigned SPACE_DIM>
VertexMesh<ELEMENT_DIM, SPACE_DIM>::VertexMesh()
{
    mpDelaunayMesh = NULL;
    this->mMeshChangesDuringSimulation = false;
    Clear();
}

template<unsigned ELEMENT_DIM, unsigned SPACE_DIM>
VertexMesh<ELEMENT_DIM, SPACE_DIM>::~VertexMesh()
{
    Clear();
}

template<unsigned ELEMENT_DIM, unsigned SPACE_DIM>
unsigned VertexMesh<ELEMENT_DIM, SPACE_DIM>::SolveNodeMapping(unsigned index) const
{
    assert(index < this->mNodes.size());
    return index;
}

template<unsigned ELEMENT_DIM, unsigned SPACE_DIM>
unsigned VertexMesh<ELEMENT_DIM, SPACE_DIM>::SolveElementMapping(unsigned index) const
{
    assert(index < this->mElements.size());
    return index;
}

template<unsigned ELEMENT_DIM, unsigned SPACE_DIM>
unsigned VertexMesh<ELEMENT_DIM, SPACE_DIM>::SolveBoundaryElementMapping(unsigned index) const
{
    ///\todo sort out boundary elements in a vertex mesh (#1263)
//    assert(index < this->mBoundaryElements.size() );
    return index;
}

template<unsigned ELEMENT_DIM, unsigned SPACE_DIM>
unsigned VertexMesh<ELEMENT_DIM, SPACE_DIM>::GetDelaunayNodeIndexCorrespondingToVoronoiElementIndex(unsigned elementIndex)
{
    unsigned node_index = UNSIGNED_UNSET;

    if (mVoronoiElementIndexMap.empty())
    {
        node_index = elementIndex;
    }
    else
    {
        for (std::map<unsigned, unsigned>::iterator iter = mVoronoiElementIndexMap.begin();
             iter != mVoronoiElementIndexMap.end();
             ++iter)
        {
            if (iter->second == elementIndex)
            {
                node_index = iter->first;
                break;
            }
        }
    }
    assert(node_index != UNSIGNED_UNSET);
    return node_index;
}

template<unsigned ELEMENT_DIM, unsigned SPACE_DIM>
unsigned VertexMesh<ELEMENT_DIM, SPACE_DIM>::GetVoronoiElementIndexCorrespondingToDelaunayNodeIndex(unsigned nodeIndex)
{
    unsigned element_index = UNSIGNED_UNSET;

    if (mVoronoiElementIndexMap.empty())
    {
        element_index = nodeIndex;
    }
    else
    {
        std::map<unsigned, unsigned>::iterator iter = mVoronoiElementIndexMap.find(nodeIndex);

        if (iter == mVoronoiElementIndexMap.end())
        {
            EXCEPTION("This index does not correspond to a VertexElement");
        }
        else
        {
            element_index = iter->second;
        }
    }
    assert(element_index != UNSIGNED_UNSET);
    return element_index;
}

template<unsigned ELEMENT_DIM, unsigned SPACE_DIM>
unsigned VertexMesh<ELEMENT_DIM, SPACE_DIM>::GetRosetteRankOfElement(unsigned index)
{
    assert(SPACE_DIM == 2 || SPACE_DIM == 3);    // LCOV_EXCL_LINE - code will be removed at compile time

    // Get pointer to this element
    VertexElement<ELEMENT_DIM, SPACE_DIM>* p_element = GetElement(index);

    // Loop over nodes in the current element and find which is contained in the most elements
    unsigned rosette_rank = 0;
    for (unsigned node_idx = 0 ; node_idx < p_element->GetNumNodes() ; node_idx++)
    {
        unsigned num_elems_this_node = p_element->GetNode(node_idx)->rGetContainingElementIndices().size();

        if (num_elems_this_node > rosette_rank)
        {
            rosette_rank = num_elems_this_node;
        }
    }

    // Return the rosette rank
    return rosette_rank;
}

template<unsigned ELEMENT_DIM, unsigned SPACE_DIM>
void VertexMesh<ELEMENT_DIM, SPACE_DIM>::Clear()
{
    // Delete elements
    for (unsigned i=0; i<mElements.size(); i++)
    {
        delete mElements[i];
    }
    mElements.clear();

    // Delete faces
    for (unsigned i=0; i<mFaces.size(); i++)
    {
        delete mFaces[i];
    }
    mFaces.clear();

    // Delete nodes
    for (unsigned i=0; i<this->mNodes.size(); i++)
    {
        delete this->mNodes[i];
    }
    this->mNodes.clear();
}

template<unsigned ELEMENT_DIM, unsigned SPACE_DIM>
unsigned VertexMesh<ELEMENT_DIM, SPACE_DIM>::GetNumNodes() const
{
    return this->mNodes.size();
}

template<unsigned ELEMENT_DIM, unsigned SPACE_DIM>
unsigned VertexMesh<ELEMENT_DIM, SPACE_DIM>::GetNumElements() const
{
    return mElements.size();
}

template<unsigned ELEMENT_DIM, unsigned SPACE_DIM>
unsigned VertexMesh<ELEMENT_DIM, SPACE_DIM>::GetNumAllElements() const
{
    return mElements.size();
}

template<unsigned ELEMENT_DIM, unsigned SPACE_DIM>
unsigned VertexMesh<ELEMENT_DIM, SPACE_DIM>::GetNumFaces() const
{
    return mFaces.size();
}

template<unsigned ELEMENT_DIM, unsigned SPACE_DIM>
unsigned VertexMesh<ELEMENT_DIM, SPACE_DIM>::GetNumAllFaces() const
{
    return mFaces.size();
}

template<unsigned ELEMENT_DIM, unsigned SPACE_DIM>
VertexElement<ELEMENT_DIM, SPACE_DIM>* VertexMesh<ELEMENT_DIM, SPACE_DIM>::GetElement(unsigned index) const
{
    assert(index < mElements.size());
    return mElements[index];
}

template<unsigned ELEMENT_DIM, unsigned SPACE_DIM>
VertexElement<ELEMENT_DIM-1, SPACE_DIM>* VertexMesh<ELEMENT_DIM, SPACE_DIM>::GetFace(const unsigned index) const
{
    assert(index < mFaces.size());
    return mFaces[index];
}

template<unsigned ELEMENT_DIM, unsigned SPACE_DIM>
c_vector<double, SPACE_DIM> VertexMesh<ELEMENT_DIM, SPACE_DIM>::GetCentroidOfElement(const unsigned index) const
{
    VertexElement<ELEMENT_DIM, SPACE_DIM>* p_element = GetElement(index);
    unsigned num_nodes = p_element->GetNumNodes();

    c_vector<double, SPACE_DIM> centroid = zero_vector<double>(SPACE_DIM);

    switch (SPACE_DIM)
    {
        case 1:
        {
            centroid = 0.5*(p_element->GetNodeLocation(0) + p_element->GetNodeLocation(1));
        }
        break;
        case 2:
        {
            double centroid_x = 0;
            double centroid_y = 0;

            // Note that we cannot use GetVolumeOfElement() below as it returns the absolute, rather than signed, area
            double element_signed_area = 0.0;

            // Map the first vertex to the origin and employ GetVectorFromAtoB() to allow for periodicity
            c_vector<double, SPACE_DIM> first_node_location = p_element->GetNodeLocation(0);
            c_vector<double, SPACE_DIM> pos_1 = zero_vector<double>(SPACE_DIM);

            // Loop over vertices
            for (unsigned local_index=0; local_index<num_nodes; local_index++)
            {
                c_vector<double, SPACE_DIM> next_node_location = p_element->GetNodeLocation((local_index+1)%num_nodes);
                c_vector<double, SPACE_DIM> pos_2 = GetVectorFromAtoB(first_node_location, next_node_location);

                double this_x = pos_1[0];
                double this_y = pos_1[1];
                double next_x = pos_2[0];
                double next_y = pos_2[1];

                double signed_area_term = this_x*next_y - this_y*next_x;

                centroid_x += (this_x + next_x)*signed_area_term;
                centroid_y += (this_y + next_y)*signed_area_term;
                element_signed_area += 0.5*signed_area_term;

                pos_1 = pos_2;
            }

            assert(element_signed_area != 0.0);

            // Finally, map back and employ GetVectorFromAtoB() to allow for periodicity
            centroid = first_node_location;
            centroid(0) += centroid_x / (6.0*element_signed_area);
            centroid(1) += centroid_y / (6.0*element_signed_area);
        }
        break;
        case 3:
        {
            ///\todo compute centroid rather than centre of mass (see #1422)
            for (unsigned local_index=0; local_index<num_nodes; local_index++)
            {
                centroid += p_element->GetNodeLocation(local_index);
            }
            centroid /= ((double) num_nodes);
        }
        break;
        default:
            NEVER_REACHED;
    }
    return centroid;
}

template<unsigned ELEMENT_DIM, unsigned SPACE_DIM>
std::set<unsigned> VertexMesh<ELEMENT_DIM, SPACE_DIM>::GetNeighbouringNodeIndices(unsigned nodeIndex)
{
    // Create a set of neighbouring node indices
    std::set<unsigned> neighbouring_node_indices;

    // Find the indices of the elements owned by this node
    std::set<unsigned> containing_elem_indices = this->GetNode(nodeIndex)->rGetContainingElementIndices();

    // Iterate over these elements
    for (std::set<unsigned>::iterator elem_iter = containing_elem_indices.begin();
         elem_iter != containing_elem_indices.end();
         ++elem_iter)
    {
        // Find the local index of this node in this element
        unsigned local_index = GetElement(*elem_iter)->GetNodeLocalIndex(nodeIndex);

        // Find the global indices of the preceding and successive nodes in this element
        unsigned num_nodes = GetElement(*elem_iter)->GetNumNodes();
        unsigned previous_local_index = (local_index + num_nodes - 1)%num_nodes;
        unsigned next_local_index = (local_index + 1)%num_nodes;

        // Add the global indices of these two nodes to the set of neighbouring node indices
        neighbouring_node_indices.insert(GetElement(*elem_iter)->GetNodeGlobalIndex(previous_local_index));
        neighbouring_node_indices.insert(GetElement(*elem_iter)->GetNodeGlobalIndex(next_local_index));
    }

    return neighbouring_node_indices;
}

template<unsigned ELEMENT_DIM, unsigned SPACE_DIM>
std::set<unsigned> VertexMesh<ELEMENT_DIM, SPACE_DIM>::GetNeighbouringNodeNotAlsoInElement(unsigned nodeIndex, unsigned elemIndex)
{
    // Get a pointer to this element
    VertexElement<ELEMENT_DIM, SPACE_DIM>* p_element = this->GetElement(elemIndex);

    // Get the indices of the nodes contained in this element
    std::set<unsigned> node_indices_in_this_element;
    for (unsigned local_index=0; local_index<p_element->GetNumNodes(); local_index++)
    {
        unsigned global_index = p_element->GetNodeGlobalIndex(local_index);
        node_indices_in_this_element.insert(global_index);
    }

    // Check that the node is in fact contained in the element
    if (node_indices_in_this_element.find(nodeIndex) == node_indices_in_this_element.end())
    {
        EXCEPTION("The given node is not contained in the given element.");
    }

    // Create a set of neighbouring node indices
    std::set<unsigned> neighbouring_node_indices_not_in_this_element;

    // Get the indices of this node's neighbours
    std::set<unsigned> node_neighbours = GetNeighbouringNodeIndices(nodeIndex);

    // Check if each neighbour is also in this element; if not, add it to the set
    for (std::set<unsigned>::iterator iter = node_neighbours.begin();
         iter != node_neighbours.end();
         ++iter)
    {
        if (node_indices_in_this_element.find(*iter) == node_indices_in_this_element.end())
        {
            neighbouring_node_indices_not_in_this_element.insert(*iter);
        }
    }

    return neighbouring_node_indices_not_in_this_element;
}

template<unsigned ELEMENT_DIM, unsigned SPACE_DIM>
std::set<unsigned> VertexMesh<ELEMENT_DIM, SPACE_DIM>::GetNeighbouringElementIndices(unsigned elementIndex)
{
    // Get a pointer to this element
    VertexElement<ELEMENT_DIM, SPACE_DIM>* p_element = this->GetElement(elementIndex);

    // Create a set of neighbouring element indices
    std::set<unsigned> neighbouring_element_indices;

    // Loop over nodes owned by this element
    for (unsigned local_index=0; local_index<p_element->GetNumNodes(); local_index++)
    {
        // Get a pointer to this node
        Node<SPACE_DIM>* p_node = p_element->GetNode(local_index);

        // Find the indices of the elements owned by this node
        std::set<unsigned> containing_elem_indices = p_node->rGetContainingElementIndices();

        // Form the union of this set with the current set of neighbouring element indices
        std::set<unsigned> all_elements;
        std::set_union(neighbouring_element_indices.begin(), neighbouring_element_indices.end(),
                       containing_elem_indices.begin(), containing_elem_indices.end(),
                       std::inserter(all_elements, all_elements.begin()));

        // Update the set of neighbouring element indices
        neighbouring_element_indices = all_elements;
    }

    // Lastly remove this element's index from the set of neighbouring element indices
    neighbouring_element_indices.erase(elementIndex);

    return neighbouring_element_indices;
}

/// \cond Get Doxygen to ignore, since it's confused by these templates
template<>
void VertexMesh<1,1>::ConstructFromMeshReader(AbstractMeshReader<1,1>& rMeshReader)
/// \endcond Get Doxygen to ignore, since it's confused by these templates
{
    EXCEPTION("VertexMesh<1,1>::ConstructFromMeshReader() is not implemented");
}

/// \cond Get Doxygen to ignore, since it's confused by these templates
template<>
void VertexMesh<1,2>::ConstructFromMeshReader(AbstractMeshReader<1,2>& rMeshReader)
/// \endcond Get Doxygen to ignore, since it's confused by these templates
{
    EXCEPTION("VertexMesh<1,2>::ConstructFromMeshReader() is not implemented");
}

/// \cond Get Doxygen to ignore, since it's confused by these templates
template<>
void VertexMesh<1,3>::ConstructFromMeshReader(AbstractMeshReader<1,3>& rMeshReader)
/// \endcond Get Doxygen to ignore, since it's confused by these templates
{
    EXCEPTION("VertexMesh<1,3>::ConstructFromMeshReader() is not implemented");
}

/// \cond Get Doxygen to ignore, since it's confused by these templates
template<>
void VertexMesh<2,3>::ConstructFromMeshReader(AbstractMeshReader<2,3>& rMeshReader)
/// \endcond Get Doxygen to ignore, since it's confused by these templates
{
    EXCEPTION("VertexMesh<2,3>::ConstructFromMeshReader() is not implemented");
}

/// \cond Get Doxygen to ignore, since it's confused by these templates
template<>
void VertexMesh<2,2>::ConstructFromMeshReader(AbstractMeshReader<2,2>& rMeshReader)
/// \endcond Get Doxygen to ignore, since it's confused by these templates
{
    assert(rMeshReader.HasNodePermutation() == false);
    // Store numbers of nodes and elements
    unsigned num_nodes = rMeshReader.GetNumNodes();
    unsigned num_elements = rMeshReader.GetNumElements();

    // Reserve memory for nodes
    this->mNodes.reserve(num_nodes);

    rMeshReader.Reset();

    // Add nodes
    std::vector<double> node_data;
    for (unsigned i=0; i<num_nodes; i++)
    {
        node_data = rMeshReader.GetNextNode();
        unsigned is_boundary_node = (bool) node_data[2];
        node_data.pop_back();
        this->mNodes.push_back(new Node<2>(i, node_data, is_boundary_node));
    }

    rMeshReader.Reset();

    // Reserve memory for elements
    mElements.reserve(rMeshReader.GetNumElements());

    // Add elements
    for (unsigned elem_index=0; elem_index<num_elements; elem_index++)
    {
        // Get the data for this element
        ElementData element_data = rMeshReader.GetNextElementData();

        // Get the nodes owned by this element
        std::vector<Node<2>*> nodes;
        unsigned num_nodes_in_element = element_data.NodeIndices.size();
        for (unsigned j=0; j<num_nodes_in_element; j++)
        {
            assert(element_data.NodeIndices[j] < this->mNodes.size());
            nodes.push_back(this->mNodes[element_data.NodeIndices[j]]);
        }

        // Use nodes and index to construct this element
        VertexElement<2,2>* p_element = new VertexElement<2,2>(elem_index, nodes);
        mElements.push_back(p_element);

        if (rMeshReader.GetNumElementAttributes() > 0)
        {
            assert(rMeshReader.GetNumElementAttributes() == 1);
            unsigned attribute_value = (unsigned) element_data.AttributeValue;
            p_element->SetAttribute(attribute_value);
        }
    }
}

/// \cond Get Doxygen to ignore, since it's confused by these templates
template<>
void VertexMesh<3,3>::ConstructFromMeshReader(AbstractMeshReader<3,3>& rMeshReader)
/// \endcond Get Doxygen to ignore, since it's confused by these templates
{
    assert(rMeshReader.HasNodePermutation() == false);

    // Store numbers of nodes and elements
    unsigned num_nodes = rMeshReader.GetNumNodes();
    unsigned num_elements = rMeshReader.GetNumElements();

    // Reserve memory for nodes
    this->mNodes.reserve(num_nodes);

    rMeshReader.Reset();

    // Add nodes
    std::vector<double> node_data;
    for (unsigned i=0; i<num_nodes; i++)
    {
        node_data = rMeshReader.GetNextNode();
        unsigned is_boundary_node = (bool) node_data[3];
        node_data.pop_back();
        this->mNodes.push_back(new Node<3>(i, node_data, is_boundary_node));
    }

    rMeshReader.Reset();

    // Reserve memory for nodes
    mElements.reserve(rMeshReader.GetNumElements());

    // Use a std::set to keep track of which faces have been added to mFaces
    std::set<unsigned> faces_counted;

    // Add elements
    for (unsigned elem_index=0; elem_index<num_elements; elem_index++)
    {
        ///\todo Horrible hack! (#1076/#1377)
        typedef VertexMeshReader<3,3> VERTEX_MESH_READER;
        assert(dynamic_cast<VERTEX_MESH_READER*>(&rMeshReader) != NULL);

        // Get the data for this element
        VertexElementData element_data = static_cast<VERTEX_MESH_READER*>(&rMeshReader)->GetNextElementDataWithFaces();

        // Get the nodes owned by this element
        std::vector<Node<3>*> nodes;
        unsigned num_nodes_in_element = element_data.NodeIndices.size();
        for (unsigned j=0; j<num_nodes_in_element; j++)
        {
            assert(element_data.NodeIndices[j] < this->mNodes.size());
            nodes.push_back(this->mNodes[element_data.NodeIndices[j]]);
        }

        // Get the faces owned by this element
        std::vector<VertexElement<2,3>*> faces;
        unsigned num_faces_in_element = element_data.Faces.size();
        for (unsigned i=0; i<num_faces_in_element; i++)
        {
            // Get the data for this face
            ElementData face_data = element_data.Faces[i];

            // Get the face index
            unsigned face_index = (unsigned) face_data.AttributeValue;

            // Get the nodes owned by this face
            std::vector<Node<3>*> nodes_in_face;
            unsigned num_nodes_in_face = face_data.NodeIndices.size();
            for (unsigned j=0; j<num_nodes_in_face; j++)
            {
                assert(face_data.NodeIndices[j] < this->mNodes.size());
                nodes_in_face.push_back(this->mNodes[face_data.NodeIndices[j]]);
            }

            // If this face index is not already encountered, create a new face and update faces_counted...
            if (faces_counted.find(face_index) == faces_counted.end())
            {
                // Use nodes and index to construct this face
                VertexElement<2,3>* p_face = new VertexElement<2,3>(face_index, nodes_in_face);
                mFaces.push_back(p_face);
                faces_counted.insert(face_index);
                faces.push_back(p_face);
            }
            else
            {
                // ... otherwise use the member of mFaces with this index
                bool face_added = false;
                for (unsigned k=0; k<mFaces.size(); k++)
                {
                    if (mFaces[k]->GetIndex() == face_index)
                    {
                        faces.push_back(mFaces[k]);
                        face_added = true;
                        break;
                    }
                }
                UNUSED_OPT(face_added);
                assert(face_added == true);
            }
        }

        ///\todo Store orientations? (#1076/#1377)
        std::vector<bool> orientations = std::vector<bool>(num_faces_in_element, true);

        // Use faces and index to construct this element
        VertexElement<3,3>* p_element = new VertexElement<3,3>(elem_index, faces, orientations, nodes);
        mElements.push_back(p_element);

        if (rMeshReader.GetNumElementAttributes() > 0)
        {
            assert(rMeshReader.GetNumElementAttributes() == 1);
            unsigned attribute_value = element_data.AttributeValue;
            p_element->SetAttribute(attribute_value);
        }
    }
}


template <unsigned ELEMENT_DIM, unsigned SPACE_DIM>
c_vector<double, SPACE_DIM> VertexMesh<ELEMENT_DIM, SPACE_DIM>::GetVectorFromAtoB(
    const c_vector<double, SPACE_DIM>& rLocationA, const c_vector<double, SPACE_DIM>& rLocationB) const
{
    c_vector<double, SPACE_DIM> vector;
    if (mpDelaunayMesh)
    {
        vector = mpDelaunayMesh->GetVectorFromAtoB(rLocationA, rLocationB);
    }
    else
    {
        vector = AbstractMesh<ELEMENT_DIM, SPACE_DIM>::GetVectorFromAtoB(rLocationA, rLocationB);
    }
    return vector;
}

template<unsigned ELEMENT_DIM, unsigned SPACE_DIM>
double VertexMesh<ELEMENT_DIM, SPACE_DIM>::GetVolumeOfElement(unsigned index)
{
    assert(SPACE_DIM == 2 || SPACE_DIM == 3);    // LCOV_EXCL_LINE - code will be removed at compile time

    // Get pointer to this element
    VertexElement<ELEMENT_DIM, SPACE_DIM>* p_element = GetElement(index);

    double element_volume = 0.0;
    if (SPACE_DIM == 2)
    {
        // We map the first vertex to the origin and employ GetVectorFromAtoB() to allow for periodicity
        c_vector<double, SPACE_DIM> first_node_location = p_element->GetNodeLocation(0);
        c_vector<double, SPACE_DIM> pos_1 = zero_vector<double>(SPACE_DIM);

        unsigned num_nodes = p_element->GetNumNodes();
        for (unsigned local_index=0; local_index<num_nodes; local_index++)
        {
            c_vector<double, SPACE_DIM> next_node_location = p_element->GetNodeLocation((local_index+1)%num_nodes);
            c_vector<double, SPACE_DIM> pos_2 = GetVectorFromAtoB(first_node_location, next_node_location);

            double this_x = pos_1[0];
            double this_y = pos_1[1];
            double next_x = pos_2[0];
            double next_y = pos_2[1];

            element_volume += 0.5*(this_x*next_y - next_x*this_y);

            pos_1 = pos_2;
        }
    }
    else
    {
        // Loop over faces and add up pyramid volumes
        c_vector<double, SPACE_DIM> pyramid_apex = p_element->GetNodeLocation(0);
        for (unsigned face_index=0; face_index<p_element->GetNumFaces(); face_index++)
        {
            // Get pointer to face
            VertexElement<ELEMENT_DIM-1, SPACE_DIM>* p_face = p_element->GetFace(face_index);

            // Calculate the area of the face and get unit normal to this face
            c_vector<double, SPACE_DIM> unit_normal;
            double face_area = CalculateUnitNormalToFaceWithArea(p_face, unit_normal);

            // Calculate the perpendicular distance from the plane of the face to the chosen apex
            c_vector<double, SPACE_DIM> base_to_apex = GetVectorFromAtoB(p_face->GetNodeLocation(0), pyramid_apex);
            double perpendicular_distance = fabs(inner_prod(base_to_apex, unit_normal));


            // Use these to calculate the volume of the pyramid formed by the face and the point pyramid_apex
            element_volume += face_area * perpendicular_distance / 3;
        }
    }

    // We take the absolute value just in case the nodes were really oriented clockwise
    return fabs(element_volume);
}

template<unsigned ELEMENT_DIM, unsigned SPACE_DIM>
double VertexMesh<ELEMENT_DIM, SPACE_DIM>::GetSurfaceAreaOfElement(unsigned index)
{
    assert(SPACE_DIM == 2 || SPACE_DIM == 3);    // LCOV_EXCL_LINE - code will be removed at compile time

    // Get pointer to this element
    VertexElement<ELEMENT_DIM, SPACE_DIM>* p_element = GetElement(index);

    double surface_area = 0.0;
    if (SPACE_DIM == 2)
    {
        unsigned num_nodes = p_element->GetNumNodes();
        unsigned this_node_index = p_element->GetNodeGlobalIndex(0);
        for (unsigned local_index=0; local_index<num_nodes; local_index++)
        {
            unsigned next_node_index = p_element->GetNodeGlobalIndex((local_index+1)%num_nodes);

            surface_area += this->GetDistanceBetweenNodes(this_node_index, next_node_index);
            this_node_index = next_node_index;
        }
    }
    else
    {
        // Loop over faces and add up areas
        for (unsigned face_index=0; face_index<p_element->GetNumFaces(); face_index++)
        {
            surface_area += CalculateAreaOfFace(p_element->GetFace(face_index));
        }
    }
    return surface_area;
}


//////////////////////////////////////////////////////////////////////
//                        2D-specific methods                       //
//////////////////////////////////////////////////////////////////////
template<unsigned ELEMENT_DIM, unsigned SPACE_DIM>
bool VertexMesh<ELEMENT_DIM, SPACE_DIM>::ElementIncludesPoint(const c_vector<double, SPACE_DIM>& rTestPoint, unsigned elementIndex)
{
    assert(SPACE_DIM == 2);   			 // LCOV_EXCL_LINE - code will be removed at compile time
    assert(ELEMENT_DIM == SPACE_DIM);    // LCOV_EXCL_LINE - code will be removed at compile time

    // Get the element
    VertexElement<ELEMENT_DIM, SPACE_DIM>* p_element = GetElement(elementIndex);
    unsigned num_nodes = p_element->GetNumNodes();

    // Initialise boolean
    bool element_includes_point = false;

///\todo (see #2387 and #2401) Investigate why the commented implementation causes Test2DVertexBasedCryptRepresentativeSimulation to fail
//    // Initialise boolean
//    bool element_includes_point = true;
//
//    unsigned winding_number = 0;
//
//    c_vector<double, SPACE_DIM> first_node_location = p_element->GetNodeLocation(0);
//    c_vector<double, SPACE_DIM> test_point = this->GetVectorFromAtoB(first_node_location, rTestPoint);
//    c_vector<double, SPACE_DIM> this_node_location = zero_vector<double>(SPACE_DIM);
//
//    // Loop over edges of the element
//    for (unsigned local_index=0; local_index<num_nodes; local_index++)
//    {
//        c_vector<double, SPACE_DIM> untransformed_vector = p_element->GetNodeLocation((local_index+1)%num_nodes);
//        c_vector<double, SPACE_DIM> next_node_location = this->GetVectorFromAtoB(first_node_location, untransformed_vector);
//
//        // If this edge is crossing upward...
//        if (this_node_location[1] <= test_point[1])
//        {
//            if (next_node_location[1] > test_point[1])
//            {
//                double is_left =  (next_node_location[0] - this_node_location[0])*(test_point[1] - this_node_location[1])
//                                 - (test_point[0] - this_node_location[0])*(next_node_location[1] - this_node_location[1]);
//
//                // ...and the test point is to the left of the edge...
//                if (is_left > DBL_EPSILON)
//                {
//                    // ...then there is a valid upward edge-ray intersection to the right of the test point
//                    winding_number++;
//                }
//            }
//        }
//        else
//        {
//            // ...otherwise, if the edge is crossing downward
//            if (next_node_location[1] <= test_point[1])
//            {
//                double is_left =  (next_node_location[0] - this_node_location[0])*(test_point[1] - this_node_location[1])
//                                 - (test_point[0] - this_node_location[0])*(next_node_location[1] - this_node_location[1]);
//
//                // ...and the test point is to the right of the edge...
//                if (is_left < -DBL_EPSILON)
//                {
//                    // ...then there is a valid downward edge-ray intersection to the right of the test point
//                    winding_number--;
//                }
//            }
//        }
//        this_node_location = next_node_location;
//    }
//
//    if (winding_number == 0)
//    {
//        element_includes_point = false;
//    }
/////////////////////////////////////////////////////////

    // Remap the origin to the first vertex to allow alternative distance metrics to be used in subclasses
    c_vector<double, SPACE_DIM> first_vertex = p_element->GetNodeLocation(0);
    c_vector<double, SPACE_DIM> test_point = GetVectorFromAtoB(first_vertex, rTestPoint);

    // Loop over edges of the element
    c_vector<double, SPACE_DIM> vertexA = zero_vector<double>(SPACE_DIM);
    for (unsigned local_index=0; local_index<num_nodes; local_index++)
    {
        // Check if this edge crosses the ray running out horizontally (increasing x, fixed y) from the test point
        c_vector<double, SPACE_DIM> vector_a_to_point = GetVectorFromAtoB(vertexA, test_point);

        // Pathological case - test point coincides with vertexA
        // (we will check vertexB next time we go through the for loop)
        if (norm_2(vector_a_to_point) < DBL_EPSILON)
        {
            return false;
        }

        c_vector<double, SPACE_DIM> vertexB = GetVectorFromAtoB(first_vertex, p_element->GetNodeLocation((local_index+1)%num_nodes));
        c_vector<double, SPACE_DIM> vector_b_to_point = GetVectorFromAtoB(vertexB, test_point);
        c_vector<double, SPACE_DIM> vector_a_to_b = GetVectorFromAtoB(vertexA, vertexB);

        // Pathological case - ray coincides with horizontal edge
        if ((fabs(vector_a_to_b[1]) < DBL_EPSILON) &&
            (fabs(vector_a_to_point[1]) < DBL_EPSILON) &&
            (fabs(vector_b_to_point[1]) < DBL_EPSILON))
        {
            if ((vector_a_to_point[0]>0) != (vector_b_to_point[0]>0))
            {
                return false;
            }
        }

        // Non-pathological case
        // A and B on different sides of the line y = test_point[1]
        if ((vertexA[1] > test_point[1]) != (vertexB[1] > test_point[1]))
        {
            // Intersection of y=test_point[1] and vector_a_to_b is on the right of test_point
            if (test_point[0] < vertexA[0] + vector_a_to_b[0]*vector_a_to_point[1]/vector_a_to_b[1])
            {
                element_includes_point = !element_includes_point;
            }
        }

        vertexA = vertexB;
    }
    return element_includes_point;
}

template<unsigned ELEMENT_DIM, unsigned SPACE_DIM>
unsigned VertexMesh<ELEMENT_DIM, SPACE_DIM>::GetLocalIndexForElementEdgeClosestToPoint(const c_vector<double, SPACE_DIM>& rTestPoint, unsigned elementIndex)
{
    // Make sure that we are in the correct dimension - this code will be eliminated at compile time
    assert(SPACE_DIM == 2);    				// LCOV_EXCL_LINE - code will be removed at compile time
    assert(ELEMENT_DIM == SPACE_DIM);   	// LCOV_EXCL_LINE - code will be removed at compile time

    // Get the element
    VertexElement<ELEMENT_DIM, SPACE_DIM>* p_element = GetElement(elementIndex);
    unsigned num_nodes = p_element->GetNumNodes();

    double min_squared_normal_distance = DBL_MAX;
    unsigned min_distance_edge_index = UINT_MAX;

    // Loop over edges of the element
    for (unsigned local_index=0; local_index<num_nodes; local_index++)
    {
        // Get the end points of this edge
        c_vector<double, SPACE_DIM> vertexA = p_element->GetNodeLocation(local_index);
        c_vector<double, SPACE_DIM> vertexB = p_element->GetNodeLocation((local_index+1)%num_nodes);

        c_vector<double, SPACE_DIM> vector_a_to_point = this->GetVectorFromAtoB(vertexA, rTestPoint);
        c_vector<double, SPACE_DIM> vector_a_to_b = this->GetVectorFromAtoB(vertexA, vertexB);
        double distance_a_to_b = norm_2(vector_a_to_b);

        c_vector<double, SPACE_DIM> edge_ab_unit_vector = vector_a_to_b/norm_2(vector_a_to_b);
        double distance_parallel_to_edge = inner_prod(vector_a_to_point, edge_ab_unit_vector);

        double squared_distance_normal_to_edge = SmallPow(norm_2(vector_a_to_point), 2) - SmallPow(distance_parallel_to_edge, 2);

        /*
         * If the point lies almost bang on the supporting line of the edge, then snap to the line.
         * This allows us to do floating point tie-breaks when line is exactly at a node.
         * We adopt a similar approach if the point is at the same position as a point in the
         * element.
         */
        if (squared_distance_normal_to_edge < DBL_EPSILON)
        {
            squared_distance_normal_to_edge = 0.0;
        }

        if (fabs(distance_parallel_to_edge) < DBL_EPSILON)
        {
            distance_parallel_to_edge = 0.0;
        }
        else if (fabs(distance_parallel_to_edge-distance_a_to_b) < DBL_EPSILON)
        {
            distance_parallel_to_edge = distance_a_to_b;
        }

        // Make sure node is within the confines of the edge and is the nearest edge to the node \this breaks for convex elements
        if (squared_distance_normal_to_edge < min_squared_normal_distance &&
                distance_parallel_to_edge >=0 &&
                distance_parallel_to_edge <= distance_a_to_b)
        {
            min_squared_normal_distance = squared_distance_normal_to_edge;
            min_distance_edge_index = local_index;
        }
    }

    assert(min_distance_edge_index < num_nodes);
    return min_distance_edge_index;
}

template<unsigned ELEMENT_DIM, unsigned SPACE_DIM>
c_vector<double, 3> VertexMesh<ELEMENT_DIM, SPACE_DIM>::CalculateMomentsOfElement(const unsigned index) const
{
    assert(SPACE_DIM == 2);    // LCOV_EXCL_LINE - code will be removed at compile time

    // Define helper variables
    VertexElement<ELEMENT_DIM, SPACE_DIM>* p_element = GetElement(index);
    unsigned num_nodes = p_element->GetNumNodes();
    c_vector<double, 3> moments = zero_vector<double>(3);

    // Since we compute I_xx, I_yy and I_xy about the centroid, we must shift each vertex accordingly
    c_vector<double, SPACE_DIM> centroid = GetCentroidOfElement(index);

    c_vector<double, SPACE_DIM> this_node_location = p_element->GetNodeLocation(0);
    c_vector<double, SPACE_DIM> pos_1 = this->GetVectorFromAtoB(centroid, this_node_location);

    for (unsigned local_index=0; local_index<num_nodes; local_index++)
    {
        unsigned next_index = (local_index+1)%num_nodes;
        c_vector<double, SPACE_DIM> next_node_location = p_element->GetNodeLocation(next_index);
        c_vector<double, SPACE_DIM> pos_2 = this->GetVectorFromAtoB(centroid, next_node_location);

        double signed_area_term = pos_1(0)*pos_2(1) - pos_2(0)*pos_1(1);
        // Ixx
        moments(0) += (pos_1(1)*pos_1(1) + pos_1(1)*pos_2(1) + pos_2(1)*pos_2(1) ) * signed_area_term;

        // Iyy
        moments(1) += (pos_1(0)*pos_1(0) + pos_1(0)*pos_2(0) + pos_2(0)*pos_2(0)) * signed_area_term;

        // Ixy
        moments(2) += (pos_1(0)*pos_2(1) + 2*pos_1(0)*pos_1(1) + 2*pos_2(0)*pos_2(1) + pos_2(0)*pos_1(1)) * signed_area_term;

        pos_1 = pos_2;
    }

    moments(0) /= 12;
    moments(1) /= 12;
    moments(2) /= 24;

    /*
     * If the nodes owned by the element were supplied in a clockwise rather
     * than anticlockwise manner, or if this arose as a result of enforcing
     * periodicity, then our computed quantities will be the wrong sign, so
     * we need to fix this.
     */
    if (moments(0) < 0.0)
    {
        moments(0) = -moments(0);
        moments(1) = -moments(1);
        moments(2) = -moments(2);
    }
    return moments;
}

<<<<<<< HEAD
template<unsigned ELEMENT_DIM, unsigned SPACE_DIM>
c_vector<double, SPACE_DIM> VertexMesh<ELEMENT_DIM, SPACE_DIM>::GetShortAxisOfElement(const unsigned index) const
=======
template <unsigned ELEMENT_DIM, unsigned SPACE_DIM>
c_vector<double, SPACE_DIM> VertexMesh<ELEMENT_DIM, SPACE_DIM>::GetShortAxisOfElement(unsigned index)
>>>>>>> 16e42cf7
{
    assert(SPACE_DIM == 2); // LCOV_EXCL_LINE - code will be removed at compile time

    c_vector<double, SPACE_DIM> short_axis = zero_vector<double>(SPACE_DIM);

    // Calculate the moments of the element about its centroid (recall that I_xx and I_yy must be non-negative)
    c_vector<double, 3> moments = CalculateMomentsOfElement(index);

    // Normalise the moments vector to remove problem of a very small discriminant (see #2874)
    moments /= norm_2(moments);

    // If the principal moments are equal...
    double discriminant = (moments(0) - moments(1)) * (moments(0) - moments(1)) + 4.0 * moments(2) * moments(2);
    if (fabs(discriminant) < DBL_EPSILON)
    {
        // ...then every axis through the centroid is a principal axis, so return a random unit vector
        short_axis(0) = RandomNumberGenerator::Instance()->ranf();
        short_axis(1) = sqrt(1.0 - short_axis(0) * short_axis(0));
    }
    else
    {
        // If the product of inertia is zero, then the coordinate axes are the principal axes
        if (fabs(moments(2)) < DBL_EPSILON)
        {
            if (moments(0) < moments(1))
            {
                short_axis(0) = 0.0;
                short_axis(1) = 1.0;
            }
            else
            {
                short_axis(0) = 1.0;
                short_axis(1) = 0.0;
            }
        }
        else
        {
            // Otherwise we find the eigenvector of the inertia matrix corresponding to the largest eigenvalue
            double lambda = 0.5 * (moments(0) + moments(1) + sqrt(discriminant));

            short_axis(0) = 1.0;
            short_axis(1) = (moments(0) - lambda) / moments(2);

            // Normalise the short axis before returning it
            short_axis /= norm_2(short_axis);
        }
    }

    return short_axis;
}

template<unsigned ELEMENT_DIM, unsigned SPACE_DIM>
c_vector<double, SPACE_DIM> VertexMesh<ELEMENT_DIM, SPACE_DIM>::GetAreaGradientOfElementAtNode(VertexElement<ELEMENT_DIM,SPACE_DIM>* pElement, unsigned localIndex)
{
    assert(SPACE_DIM == 2);    // LCOV_EXCL_LINE - code will be removed at compile time

    unsigned num_nodes_in_element = pElement->GetNumNodes();
    unsigned next_local_index = (localIndex+1)%num_nodes_in_element;

    // We add an extra num_nodes_in_element in the line below as otherwise this term can be negative, which breaks the % operator
    unsigned previous_local_index = (num_nodes_in_element+localIndex-1)%num_nodes_in_element;

    c_vector<double, SPACE_DIM> previous_node_location = pElement->GetNodeLocation(previous_local_index);
    c_vector<double, SPACE_DIM> next_node_location = pElement->GetNodeLocation(next_local_index);
    c_vector<double, SPACE_DIM> difference_vector = this->GetVectorFromAtoB(previous_node_location, next_node_location);

    c_vector<double, SPACE_DIM> area_gradient;

    area_gradient[0] = 0.5*difference_vector[1];
    area_gradient[1] = -0.5*difference_vector[0];

    return area_gradient;
}

template<unsigned ELEMENT_DIM, unsigned SPACE_DIM>
c_vector<double, SPACE_DIM> VertexMesh<ELEMENT_DIM, SPACE_DIM>::GetPreviousEdgeGradientOfElementAtNode(VertexElement<ELEMENT_DIM,SPACE_DIM>* pElement, unsigned localIndex)
{
    assert(SPACE_DIM == 2);    // LCOV_EXCL_LINE - code will be removed at compile time

    unsigned num_nodes_in_element = pElement->GetNumNodes();

    // We add an extra num_nodes_in_element-1 in the line below as otherwise this term can be negative, which breaks the % operator
    unsigned previous_local_index = (num_nodes_in_element+localIndex-1)%num_nodes_in_element;

    unsigned this_global_index = pElement->GetNodeGlobalIndex(localIndex);
    unsigned previous_global_index = pElement->GetNodeGlobalIndex(previous_local_index);

    double previous_edge_length = this->GetDistanceBetweenNodes(this_global_index, previous_global_index);
    assert(previous_edge_length > DBL_EPSILON);

    c_vector<double, SPACE_DIM> previous_edge_gradient = this->GetVectorFromAtoB(pElement->GetNodeLocation(previous_local_index), pElement->GetNodeLocation(localIndex))/previous_edge_length;

    return previous_edge_gradient;
}

template<unsigned ELEMENT_DIM, unsigned SPACE_DIM>
c_vector<double, SPACE_DIM> VertexMesh<ELEMENT_DIM, SPACE_DIM>::GetNextEdgeGradientOfElementAtNode(VertexElement<ELEMENT_DIM,SPACE_DIM>* pElement, unsigned localIndex)
{
    assert(SPACE_DIM == 2);     // LCOV_EXCL_LINE - code will be removed at compile time

    unsigned next_local_index = (localIndex+1)%(pElement->GetNumNodes());

    unsigned this_global_index = pElement->GetNodeGlobalIndex(localIndex);
    unsigned next_global_index = pElement->GetNodeGlobalIndex(next_local_index);

    double next_edge_length = this->GetDistanceBetweenNodes(this_global_index, next_global_index);
    assert(next_edge_length > DBL_EPSILON);

    c_vector<double, SPACE_DIM> next_edge_gradient = this->GetVectorFromAtoB(pElement->GetNodeLocation(next_local_index), pElement->GetNodeLocation(localIndex))/next_edge_length;

    return next_edge_gradient;
}

template<unsigned ELEMENT_DIM, unsigned SPACE_DIM>
c_vector<double, SPACE_DIM> VertexMesh<ELEMENT_DIM, SPACE_DIM>::GetPerimeterGradientOfElementAtNode(VertexElement<ELEMENT_DIM,SPACE_DIM>* pElement, unsigned localIndex)
{
    assert(SPACE_DIM==2); // LCOV_EXCL_LINE

    c_vector<double, SPACE_DIM> previous_edge_gradient = GetPreviousEdgeGradientOfElementAtNode(pElement, localIndex);
    c_vector<double, SPACE_DIM> next_edge_gradient = GetNextEdgeGradientOfElementAtNode(pElement, localIndex);

    return previous_edge_gradient + next_edge_gradient;
}

//////////////////////////////////////////////////////////////////////
//                        3D-specific methods                       //
//////////////////////////////////////////////////////////////////////

template<unsigned ELEMENT_DIM, unsigned SPACE_DIM>
double VertexMesh<ELEMENT_DIM, SPACE_DIM>::CalculateUnitNormalToFaceWithArea(const VertexElement<ELEMENT_DIM-1, SPACE_DIM>* pFace, c_vector<double, SPACE_DIM>& rNormal) const
{
    assert(SPACE_DIM == 3);    // LCOV_EXCL_LINE - code will be removed at compile time

    // As we are in 3D, the face must have at least three vertices
    assert(pFace->GetNumNodes() >= 3u);

    // Reset the answer
    rNormal = zero_vector<double>(SPACE_DIM);

    ///\todo maybe calculate w.r.t. centroid rather than v0, as this might affect Element<2,3> with non-even face.
    c_vector<double, SPACE_DIM> v_minus_v0 = this->GetVectorFromAtoB(pFace->GetNode(0)->rGetLocation(), pFace->GetNode(1)->rGetLocation());
    for (unsigned local_index=2; local_index<pFace->GetNumNodes(); local_index++)
    {
        c_vector<double, SPACE_DIM> vnext_minus_v0 = this->GetVectorFromAtoB(pFace->GetNode(0)->rGetLocation(), pFace->GetNode(local_index)->rGetLocation());
        rNormal += VectorProduct(v_minus_v0, vnext_minus_v0);
        v_minus_v0 = vnext_minus_v0;
    }
    double magnitude = norm_2(rNormal);
    if (magnitude != 0.0)
    {
        // Normalize the normal vector
        rNormal /= magnitude;
        // If all points are co-located, then magnitude==0.0 and there is potential for a floating point exception
        // here if we divide by zero, so we'll move on.
    }
    return magnitude/2.0;
}

template<unsigned ELEMENT_DIM, unsigned SPACE_DIM>
double VertexMesh<ELEMENT_DIM, SPACE_DIM>::CalculateAreaOfFace(const VertexElement<ELEMENT_DIM-1, SPACE_DIM>* pFace) const
{
    assert(SPACE_DIM == 3);    // LCOV_EXCL_LINE - code will be removed at compile time

    // Get the unit normal to the plane of this face
    c_vector<double, SPACE_DIM> unit_normal;
    return CalculateUnitNormalToFaceWithArea(pFace, unit_normal);
}

template<>
c_vector<double, 3> VertexMesh<3, 3>::GetShortAxisOfElement(const unsigned index) const
{
    /*
    *   For now the return vector will be the normal of plane spanned by the the normal
    *   of basal face's short-axis and its face normal.
    */ ///\todo: #2850
    if (!IsMonolayerElement(this->GetElement(index)))
    {
        NEVER_REACHED;
    }

    VertexElement<2, 3>* p_face = GetBasalFace(GetElement(index));
    c_vector<double, 3> unit_normal;
    CalculateUnitNormalToFaceWithArea(p_face, unit_normal);
    c_vector<double, 3> e1 = Create_c_vector(unit_normal[1], -unit_normal[0], 0);
    c_vector<double, 3> e2 = VectorProduct(unit_normal, e1);
    e1 /= norm_2(e1);
    e2 /= norm_2(e2);

    // Calculate the moments of the element about its centroid (recall that I_xx and I_yy must be non-negative)
    unsigned num_nodes = p_face->GetNumNodes();
    c_vector<double, 3> moments = zero_vector<double>(3);

    // Since we compute I_xx, I_yy and I_xy about the centroid, we must shift each vertex accordingly
    c_vector<double, 3> face_centroid = p_face->GetCentroid();

    c_vector<double, 3> this_node_location = p_face->GetNodeLocation(0);
    c_vector<double, 3> pos_1_3 = this->GetVectorFromAtoB(face_centroid, this_node_location);
    c_vector<double, 2> pos_1 = Create_c_vector(inner_prod(pos_1_3,e1), inner_prod(pos_1_3,e2));

    for (unsigned local_index=0; local_index<num_nodes; local_index++)
    {
        unsigned next_index = (local_index+1)%num_nodes;
        c_vector<double, 3> next_node_location = p_face->GetNodeLocation(next_index);
        c_vector<double, 3> pos_2_3 = this->GetVectorFromAtoB(face_centroid, next_node_location);
        c_vector<double, 2> pos_2 = Create_c_vector(inner_prod(pos_2_3,e1), inner_prod(pos_2_3,e2));

        double signed_area_term = pos_1(0)*pos_2(1) - pos_2(0)*pos_1(1);
        // Ixx
        moments(0) += (pos_1(1)*pos_1(1) + pos_1(1)*pos_2(1) + pos_2(1)*pos_2(1) ) * signed_area_term;

        // Iyy
        moments(1) += (pos_1(0)*pos_1(0) + pos_1(0)*pos_2(0) + pos_2(0)*pos_2(0)) * signed_area_term;

        // Ixy
        moments(2) += (pos_1(0)*pos_2(1) + 2*pos_1(0)*pos_1(1) + 2*pos_2(0)*pos_2(1) + pos_2(0)*pos_1(1)) * signed_area_term;

        pos_1 = pos_2;
    }

    moments(0) /= 12;
    moments(1) /= 12;
    moments(2) /= 24;

    /*
     * If the nodes owned by the element were supplied in a clockwise rather
     * than anticlockwise manner, or if this arose as a result of enforcing
     * periodicity, then our computed quantities will be the wrong sign, so
     * we need to fix this.
     */
    if (moments(0) < 0.0)
    {
        moments(0) = -moments(0);
        moments(1) = -moments(1);
        moments(2) = -moments(2);
    }

    double short_axis_e1;
    double short_axis_e2;
    // If the principal moments are equal...
    double discriminant = (moments(0) - moments(1))*(moments(0) - moments(1)) + 4.0*moments(2)*moments(2);
    if (fabs(discriminant) < 1e-10) ///\todo remove magic number? (see #1884 and #2401)
    {
        // ...then every axis through the centroid is a principal axis, so return a random unit vector
        short_axis_e1 = RandomNumberGenerator::Instance()->ranf();
        short_axis_e2 = sqrt(1.0 - short_axis_e1*short_axis_e1);
    }
    else
    {
        // If the product of inertia is zero, then the coordinate axes are the principal axes
        if (moments(2) == 0.0)
        {
            if (moments(0) < moments(1))
            {
                short_axis_e1 = 0.0;
                short_axis_e2 = 1.0;
            }
            else
            {
                short_axis_e1 = 1.0;
                short_axis_e2 = 0.0;
            }
        }
        else
        {
            // Otherwise we find the eigenvector of the inertia matrix corresponding to the largest eigenvalue
            double lambda = 0.5*(moments(0) + moments(1) + sqrt(discriminant));

            short_axis_e1 = 1.0;
            short_axis_e2 = (moments(0) - lambda)/moments(2);
        }
    }

    c_vector<double, 3> return_v = short_axis_e1*e2 + short_axis_e2*e1;
    return_v /= norm_2(return_v);


    PRINT_CONTAINER(unit_normal)
    PRINT_CONTAINER(e1)
    PRINT_CONTAINER(e2)
    PRINT_CONTAINER(return_v)


    return return_v;
}

template<unsigned ELEMENT_DIM, unsigned SPACE_DIM>
c_vector<double, SPACE_DIM> VertexMesh<ELEMENT_DIM, SPACE_DIM>::GetVolumeGradientofElementAtNode(const VertexElement<ELEMENT_DIM, SPACE_DIM>* pElement, const unsigned globalIndex) const
{
    NEVER_REACHED;
}

template<>
c_vector<double, 3> VertexMesh<3, 3>::GetVolumeGradientofElementAtNode(const VertexElement<3, 3>* pElement, const unsigned globalIndex) const
{
    // If I have done it correctly, it should look like
    //
    // sum_{j, such that face j containing node i} { 1/6*VectorProduct( C_j, r_{i+1} - r_{i-1}) + A_j/(3*n_j).
    // where C_j (vector) is the centroid of face j, A_j (vector) is the area of face j,
    // r_{i+1}/r_{i-1} is the next/previous node of node i in that face.

    c_vector<double, 3> volume_gradient = zero_vector<double>(3);

    const std::set<unsigned> face_indices = this->GetNode(globalIndex)->rGetContainingFaceIndices();

    for (unsigned face_index=0; face_index<pElement->GetNumFaces(); ++face_index)
    {
        const VertexElement<2, 3>* p_face = pElement->GetFace(face_index);
        const bool face_orientation = pElement->FaceIsOrientatedAntiClockwise(face_index);
        const unsigned node_local_index = p_face->GetNodeLocalIndex(globalIndex);
        const unsigned num_nodes = p_face->GetNumNodes();
        c_vector<double, 3> this_face_gradient_contribution = zero_vector<double>(3);

        // if this face contains the node, it will be some number, not UINT_MAX. Second statement just as safety precaution
        if ( node_local_index!=UINT_MAX && node_local_index<num_nodes)
        {
            assert(face_indices.count(p_face->GetIndex())>0);
            const unsigned next_local_index = (node_local_index+1)%num_nodes;
            const unsigned previous_local_index = (node_local_index-1+num_nodes)%num_nodes;
            c_vector<double, 3> previous_to_next;
            previous_to_next = p_face->GetNodeLocation(next_local_index) - p_face->GetNodeLocation(previous_local_index);

            c_vector<double, 3> face_centroid = p_face->GetCentroid();
            this_face_gradient_contribution += VectorProduct(face_centroid, previous_to_next) / 6.0;

            c_vector<double, 3> face_area = zero_vector<double>(3);
            for (unsigned current_running_index=0; current_running_index<num_nodes; ++current_running_index)
            {
                // We add an extra num_nodes_in_element in the line below as otherwise this term can be negative, which breaks the % operator
                const unsigned previous_running_index = (current_running_index+num_nodes-1)%num_nodes;

                c_vector<double, 3> current_node_relative_location;
                current_node_relative_location = p_face->GetNodeLocation(current_running_index) - face_centroid;
                c_vector<double, 3> previous_node_relative_location;
                previous_node_relative_location = p_face->GetNodeLocation(previous_running_index) - face_centroid;

                face_area += VectorProduct(current_node_relative_location, previous_node_relative_location) / 2.0;
            }

            this_face_gradient_contribution += face_area/(3.0*num_nodes);
        }

        // If it is oriented the other way, then r_{i+1} and r_{i-1} would be exchanged,
        // and the face_area (vector) will have different sign.
        if (!face_orientation)
        {
            this_face_gradient_contribution *= -1.0;
        }

        volume_gradient += this_face_gradient_contribution;
    }

    return volume_gradient;
}

template<unsigned ELEMENT_DIM, unsigned SPACE_DIM>
c_vector<double, SPACE_DIM> VertexMesh<ELEMENT_DIM, SPACE_DIM>::GetAreaGradientOfFaceAtNode(const VertexElement<ELEMENT_DIM-1,SPACE_DIM>* pFace, const unsigned localIndex) const
{
    // Luckily for us, since Area is a scalar quantity, the face orientation doesn't have effect on it
    if (SPACE_DIM!=3)
    {
        NEVER_REACHED;
    }

    const unsigned num_nodes_in_face = pFace->GetNumNodes();
    c_vector<double, SPACE_DIM> area_gradient = zero_vector<double>(SPACE_DIM);
    c_vector<double, SPACE_DIM> face_centroid = pFace->GetCentroid();

    // Now we need to loop through all the sub area according to Misra's paper
    // As in 3D, the area vector have x- and y-components, thus the simplified formula for 2D case is not used.
    for (unsigned current_node_local_index=0; current_node_local_index<num_nodes_in_face; ++current_node_local_index)
    {
        // We add an extra num_nodes_in_element in the line below as otherwise this term can be negative, which breaks the % operator
        const unsigned previous_node_local_index = (current_node_local_index+num_nodes_in_face-1)%num_nodes_in_face;

        // We use relative location to the face_centroid rather than absolute location to simplify the calculations.
        c_vector<double, SPACE_DIM> current_node_relative_location;
        current_node_relative_location = pFace->GetNodeLocation(current_node_local_index) - face_centroid;
        c_vector<double, SPACE_DIM> previous_node_relative_location;
        previous_node_relative_location = pFace->GetNodeLocation(previous_node_local_index) - face_centroid;

        const c_vector<double, SPACE_DIM> sub_triangular_area = VectorProduct(current_node_relative_location, previous_node_relative_location) / 2.0;

        ///\todo better implementation of antisymmetric Jacobian matrix with uBLAS
        // I'm not quite sure if uBLAS can make use of the antisymmetric Jacobian matrix of sub__triangular_area
        // I'll come back and improve on this later if I have the luxury of time to refactor and go through documentation of uBLAS.

        // Axy indicates d/dy_i (A_x), where A_x is the x-component of the vector sub_triangular_area
        //                             while d/dy_i is the PARTIAL derivative w.r.t y-component of the i-th node.
        // Here I will add the contribution that every area has, for A_1 and A_2 in Misra paper I'll have a if-statement later.
        double Axy = (current_node_relative_location[2] - previous_node_relative_location[2]) / (2.0*num_nodes_in_face);
        double Ayz = (current_node_relative_location[0] - previous_node_relative_location[0]) / (2.0*num_nodes_in_face);
        double Azx = (current_node_relative_location[1] - previous_node_relative_location[1]) / (2.0*num_nodes_in_face);

        // For the case of A_1 in Misra's paper:
        if (current_node_local_index == localIndex)
        {
            Axy += previous_node_relative_location[2] / 2.0;
            Ayz += previous_node_relative_location[0] / 2.0;
            Azx += previous_node_relative_location[1] / 2.0;
        }
        // For the case of A_2, rather than (aaa == (localIndex+1)%num_nodes_in_face)) I use
        if (previous_node_local_index == localIndex)
        {
            Axy -= current_node_relative_location[2] / 2.0;
            Ayz -= current_node_relative_location[0] / 2.0;
            Azx -= current_node_relative_location[1] / 2.0;
        }

        // The following variables are not necessary, but in this way I could probably avoid long consideration and typo.
        double Ayx = - Axy;
        double Azy = - Ayz;
        double Axz = - Azx;

        c_vector<double, SPACE_DIM> tmp_vector;// a placeholder to make the operation clearer. could have been matrixMultiply(JA, A)
        tmp_vector[0] =                              sub_triangular_area[1]*Ayx + sub_triangular_area[2]*Azx;
        tmp_vector[1] = sub_triangular_area[0]*Axy                              + sub_triangular_area[2]*Azy;
        tmp_vector[2] = sub_triangular_area[0]*Axz + sub_triangular_area[1]*Ayz                             ;

        area_gradient += tmp_vector / norm_2(sub_triangular_area);
    }

    return area_gradient;
}

// to satisfy the compiler. Tried to just specialize only ELEMENT_DIM but didn't work out
//template<unsigned SPACE_DIM>
//c_vector<double, SPACE_DIM> VertexMesh<1, SPACE_DIM>::GetAreaGradientOfFaceAtNode(VertexElement<0,SPACE_DIM>* pFace, unsigned localIndex) {NEVER_REACHED;}
template<>
c_vector<double, 1> VertexMesh<1, 1>::GetAreaGradientOfFaceAtNode(const VertexElement<0,1>* pFace, const unsigned localIndex) const {NEVER_REACHED;}
template<>
c_vector<double, 2> VertexMesh<1, 2>::GetAreaGradientOfFaceAtNode(const VertexElement<0,2>* pFace, const unsigned localIndex) const {NEVER_REACHED;}
template<>
c_vector<double, 3> VertexMesh<1, 3>::GetAreaGradientOfFaceAtNode(const VertexElement<0,3>* pFace, const unsigned localIndex) const {NEVER_REACHED;}

template<unsigned ELEMENT_DIM, unsigned SPACE_DIM>
c_vector<double, SPACE_DIM> VertexMesh<ELEMENT_DIM, SPACE_DIM>::GetNextEdgeGradientOfElementAtNode(VertexElement<ELEMENT_DIM-1, SPACE_DIM>* pFace, unsigned localIndex, bool faceOrientation)
{
    assert(SPACE_DIM==3);

    // the next node will depend on how the face is oriented
    unsigned num_nodes_in_face = pFace->GetNumNodes();
    unsigned next_local_index;
    if (faceOrientation)
    {
        next_local_index = (localIndex+1)%(num_nodes_in_face);
    }
    else
    {
        // We add an extra num_nodes_in_face in the line below as otherwise this term can be negative, which breaks the % operator
        next_local_index = (localIndex-1+num_nodes_in_face)%(num_nodes_in_face);
    }

    unsigned this_global_index = pFace->GetNodeGlobalIndex(localIndex);
    unsigned next_global_index = pFace->GetNodeGlobalIndex(next_local_index);

    double next_edge_length = this->GetDistanceBetweenNodes(this_global_index, next_global_index);
    assert(next_edge_length > DBL_EPSILON);

    c_vector<double, SPACE_DIM> next_edge_gradient = this->GetVectorFromAtoB(pFace->GetNodeLocation(next_local_index), pFace->GetNodeLocation(localIndex))/next_edge_length;

    return next_edge_gradient;
}


template<unsigned ELEMENT_DIM, unsigned SPACE_DIM>
c_vector<double, SPACE_DIM> VertexMesh<ELEMENT_DIM, SPACE_DIM>::GetPreviousEdgeGradientOfElementAtNode(VertexElement<ELEMENT_DIM-1, SPACE_DIM>* pFace, unsigned localIndex, bool faceOrientation)
{
    assert(SPACE_DIM==3);

    unsigned num_nodes_in_face = pFace->GetNumNodes();
    unsigned previous_local_index;
    if (faceOrientation)
    {
        // We add an extra num_nodes_in_face in the line below as otherwise this term can be negative, which breaks the % operator
        previous_local_index = (localIndex-1+num_nodes_in_face)%(num_nodes_in_face);
    }
    else
    {
        previous_local_index = (localIndex+1)%(num_nodes_in_face);
    }

    unsigned this_global_index = pFace->GetNodeGlobalIndex(localIndex);
    unsigned previous_global_index = pFace->GetNodeGlobalIndex(previous_local_index);

    double previous_edge_length = this->GetDistanceBetweenNodes(this_global_index, previous_global_index);
    assert(previous_edge_length > DBL_EPSILON);

    c_vector<double, SPACE_DIM> previous_edge_gradient = this->GetVectorFromAtoB(pFace->GetNodeLocation(previous_local_index), pFace->GetNodeLocation(localIndex))/previous_edge_length;

    return previous_edge_gradient;
}


/// Specialization to avoid compiler error about zero-sized arrays
#if defined(__xlC__)
template<>
double VertexMesh<1,1>::CalculateAreaOfFace(VertexElement<0,1>* pFace)
{
    NEVER_REACHED;
}
#endif


// Explicit instantiation
template class VertexMesh<1,1>;
template class VertexMesh<1,2>;
template class VertexMesh<1,3>;
template class VertexMesh<2,2>;
template class VertexMesh<2,3>;
template class VertexMesh<3,3>;


// Serialization for Boost >= 1.36
#include "SerializationExportWrapperForCpp.hpp"
EXPORT_TEMPLATE_CLASS_ALL_DIMS(VertexMesh)<|MERGE_RESOLUTION|>--- conflicted
+++ resolved
@@ -1369,13 +1369,8 @@
     return moments;
 }
 
-<<<<<<< HEAD
 template<unsigned ELEMENT_DIM, unsigned SPACE_DIM>
 c_vector<double, SPACE_DIM> VertexMesh<ELEMENT_DIM, SPACE_DIM>::GetShortAxisOfElement(const unsigned index) const
-=======
-template <unsigned ELEMENT_DIM, unsigned SPACE_DIM>
-c_vector<double, SPACE_DIM> VertexMesh<ELEMENT_DIM, SPACE_DIM>::GetShortAxisOfElement(unsigned index)
->>>>>>> 16e42cf7
 {
     assert(SPACE_DIM == 2); // LCOV_EXCL_LINE - code will be removed at compile time
 
