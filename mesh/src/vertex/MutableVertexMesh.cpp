--- conflicted
+++ resolved
@@ -300,8 +300,6 @@
 }
 
 template<unsigned ELEMENT_DIM, unsigned SPACE_DIM>
-<<<<<<< HEAD
-=======
 std::vector< c_vector<double, SPACE_DIM> > MutableVertexMesh<ELEMENT_DIM, SPACE_DIM>::GetLocationsOfT3Swaps()
 {
     return mLocationsOfT3Swaps;
@@ -332,7 +330,6 @@
 }
 
 template<unsigned ELEMENT_DIM, unsigned SPACE_DIM>
->>>>>>> 682dce06
 unsigned MutableVertexMesh<ELEMENT_DIM, SPACE_DIM>::AddNode(Node<SPACE_DIM>* pNewNode)
 {
     if (mDeletedNodeIndices.empty())
@@ -2005,110 +2002,85 @@
          * Remove node B from element 2
          * Remove node A from element 4
          */
-<<<<<<< HEAD
-        this->mElements[element_1_index]->AddNode(this->mNodes[node_B_index], node_A_local_index_in_1);
-        if (mTrackMeshOperations)
-            mOperationRecorder.RecordNewEdgeOperation(this->mElements[element_1_index], node_A_local_index_in_1);
-
-        //Insertion of node A splits the intersected edge
-=======
         if (element_1_index != UINT_MAX)
         {
             assert(node_A_local_index_in_1 != UINT_MAX);
             this->mElements[element_1_index]->AddNode(this->mNodes[node_B_index], node_A_local_index_in_1);
-        }
->>>>>>> 682dce06
+            if (mTrackMeshOperations)
+                        mOperationRecorder.RecordNewEdgeOperation(this->mElements[element_1_index], node_A_local_index_in_1);
+        }
         this->mElements[element_3_index]->AddNode(this->mNodes[node_A_index], node_B_local_index_in_3);
         c_vector<double, SPACE_DIM> vector_B_to_node
         = this->GetVectorFromAtoB(this->GetElement(elementIndex)->GetNode(intersected_edge)->rGetLocation(), this->mNodes[node_B_index]->rGetLocation());
         c_vector<double, SPACE_DIM> vector_A_to_B
         = this->GetVectorFromAtoB(this->mNodes[node_B_index]->rGetLocation(), this->mNodes[node_A_index]->rGetLocation());
+        //Insertion of node A splits the intersected edge
         if (mTrackMeshOperations)
             mOperationRecorder.RecordEdgeSplitOperation(this->GetElement(elementIndex), intersected_edge,
                                                         norm_2(vector_A_to_B)/norm_2(vector_B_to_node));
 
-<<<<<<< HEAD
-        this->mElements[element_2_index]->DeleteNode(node_B_local_index_in_2);
-        if (mTrackMeshOperations)
-            mOperationRecorder.RecordEdgeMergeOperation(this->mElements[element_2_index], node_B_local_index_in_2);
-
-        this->mElements[element_4_index]->DeleteNode(node_A_local_index_in_4);
-        if (mTrackMeshOperations)
-            mOperationRecorder.RecordEdgeMergeOperation(this->mElements[element_4_index], node_A_local_index_in_4);
-=======
         if (element_2_index != UINT_MAX)
         {
             assert(node_B_local_index_in_2 != UINT_MAX);
             this->mElements[element_2_index]->DeleteNode(node_B_local_index_in_2);
+
+            if (mTrackMeshOperations)
+                mOperationRecorder.RecordEdgeMergeOperation(this->mElements[element_2_index], node_B_local_index_in_2);
         }
         if (element_4_index != UINT_MAX)
         {
             assert(node_A_local_index_in_4 != UINT_MAX);
             this->mElements[element_4_index]->DeleteNode(node_A_local_index_in_4);
-        }
->>>>>>> 682dce06
+            if (mTrackMeshOperations)
+                mOperationRecorder.RecordEdgeMergeOperation(this->mElements[element_4_index], node_A_local_index_in_4);
+        }
     }
     else
     {
         assert((intersected_edge+1)%num_nodes==node_B_local_index_in_3);
 
         // Add node B to element 1 before node A and add node A to element 3 before node B
-<<<<<<< HEAD
-        unsigned node_before_A_in_1 = (node_A_local_index_in_1 - 1)%this->GetElement(element_1_index)->GetNumNodes();
-        unsigned node_before_B_in_3 = (node_B_local_index_in_3 - 1)%this->GetElement(element_3_index)->GetNumNodes();
-
-        //Insertion of node B creates a new edge
-        this->mElements[element_1_index]->AddNode(this->mNodes[node_B_index], node_before_A_in_1);
-        if (mTrackMeshOperations)
-            mOperationRecorder.RecordNewEdgeOperation(this->mElements[element_1_index], node_before_A_in_1+1);
-
-        //Insertion of node A splits the intersected edge
-=======
         if (element_1_index != UINT_MAX)
         {
             assert(node_A_local_index_in_1 != UINT_MAX);
             unsigned node_before_A_in_1 = (node_A_local_index_in_1 + this->GetElement(element_1_index)->GetNumNodes() - 1)%this->GetElement(element_1_index)->GetNumNodes();
             this->mElements[element_1_index]->AddNode(this->mNodes[node_B_index], node_before_A_in_1);
+            //Insertion of node B creates a new edge
+            if (mTrackMeshOperations)
+                mOperationRecorder.RecordNewEdgeOperation(this->mElements[element_1_index], node_before_A_in_1+1);
         }
 
         unsigned node_before_B_in_3 = (node_B_local_index_in_3 + this->GetElement(element_3_index)->GetNumNodes() - 1)%this->GetElement(element_3_index)->GetNumNodes();
->>>>>>> 682dce06
         this->mElements[element_3_index]->AddNode(this->mNodes[node_A_index], node_before_B_in_3);
         c_vector<double, SPACE_DIM> vector_B_to_node
         = this->GetVectorFromAtoB(this->GetElement(elementIndex)->GetNode(intersected_edge)->rGetLocation(), this->mNodes[node_B_index]->rGetLocation());
         c_vector<double, SPACE_DIM> vector_A_to_B
         = this->GetVectorFromAtoB(this->mNodes[node_B_index]->rGetLocation(), this->mNodes[node_A_index]->rGetLocation());
+        //Insertion of node A splits the intersected edge
         if (mTrackMeshOperations)
             mOperationRecorder.RecordEdgeSplitOperation(this->GetElement(elementIndex), intersected_edge,
                                                         norm_2(vector_A_to_B)/norm_2(vector_B_to_node));
 
         // Remove node A from element 2 and remove node B from element 4
-<<<<<<< HEAD
-        this->mElements[element_2_index]->DeleteNode(node_A_local_index_in_2);
-        if (mTrackMeshOperations)
-            mOperationRecorder.RecordEdgeMergeOperation(this->mElements[element_2_index], node_A_local_index_in_2);
-
-        this->mElements[element_4_index]->DeleteNode(node_B_local_index_in_4);
-        if (mTrackMeshOperations)
-            mOperationRecorder.RecordEdgeMergeOperation(this->mElements[element_4_index], node_B_local_index_in_4);
+        if (element_2_index != UINT_MAX)
+        {
+            assert(node_A_local_index_in_2 != UINT_MAX);
+            this->mElements[element_2_index]->DeleteNode(node_A_local_index_in_2);
+            if (mTrackMeshOperations)
+                mOperationRecorder.RecordEdgeMergeOperation(this->mElements[element_2_index], node_A_local_index_in_2);
+        }
+        if (element_4_index != UINT_MAX)
+        {
+            assert(node_B_local_index_in_4 != UINT_MAX);
+            this->mElements[element_4_index]->DeleteNode(node_B_local_index_in_4);
+            if (mTrackMeshOperations)
+                mOperationRecorder.RecordEdgeMergeOperation(this->mElements[element_4_index], node_B_local_index_in_4);
+        }
     }
     this->mElements[element_1_index]->RebuildEdges();
     this->mElements[element_2_index]->RebuildEdges();
     this->mElements[element_3_index]->RebuildEdges();
     this->mElements[element_4_index]->RebuildEdges();
-=======
-        if (element_2_index != UINT_MAX)
-        {
-            assert(node_A_local_index_in_2 != UINT_MAX);
-            this->mElements[element_2_index]->DeleteNode(node_A_local_index_in_2);
-        }
-        if (element_4_index != UINT_MAX)
-        {
-            assert(node_B_local_index_in_4 != UINT_MAX);
-            this->mElements[element_4_index]->DeleteNode(node_B_local_index_in_4);
-        }
-    }
-
     // Set as boundary nodes if intersecting node is a boundary node
     if (all_elements_containing_intersecting_node.size() == 2)
     {
@@ -2175,7 +2147,6 @@
         assert(this->mNodes[node_B_index]->IsBoundaryNode() == false);
     }
 #endif
->>>>>>> 682dce06
 }
 
 template<unsigned ELEMENT_DIM, unsigned SPACE_DIM>
@@ -2188,12 +2159,11 @@
     new_node_location = this->GetCentroidOfElement(rElement.GetIndex());
     mLastT2SwapLocation = new_node_location;
 
-<<<<<<< HEAD
     T2SwapInfo<SPACE_DIM> swap_info;
     swap_info.mCellId = rElement.GetIndex();
     swap_info.mLocation = new_node_location;
     mOperationRecorder.RecordT2Swap(swap_info);
-=======
+
     // If this element has no neighbours, delete the element, its nodes and exit function
     if (this->GetNeighbouringElementIndices(rElement.GetIndex()).size() == 0)
     {
@@ -2210,7 +2180,6 @@
 
         return;
     }
->>>>>>> 682dce06
 
     // Create a new node at the element's centroid; this will be a boundary node if any existing nodes were on the boundary
     bool is_node_on_boundary = false;
