--- conflicted
+++ resolved
@@ -91,15 +91,10 @@
 #endif
 
 /**
-<<<<<<< HEAD
- * Add a missing #include for boost 1.74, which is needed to work around a big 
- * in that boost version.  See #3038.
-=======
  * Add a missing #include for boost 1.74, which is needed
  * to work around a bug in that boost version.
  *
  * See #3038
->>>>>>> c5197f35
  */
 #if BOOST_VERSION == 107400
 #include <boost/serialization/library_version_type.hpp>
