--- conflicted
+++ resolved
@@ -126,57 +126,19 @@
 option (Chaste_USE_CVODE "Compile Chaste with CVODE support" ON)
 
 if (NOT (WIN32 OR CYGWIN))
-<<<<<<< HEAD
-    option(Chaste_USE_XERCES "Compile Chaste with XERCES and XSD support" ON)
-else()
-    option(Chaste_USE_XERCES "Compile Chaste with XERCES and XSD support" OFF)
-endif()
-
-option(Chaste_USE_PETSC_PARMETIS "Prefer to compile Chaste with PARMETIS library used by PETSc" ON)
-option(Chaste_USE_PETSC_HDF5 "Prefer to compile Chaste with HDF5 library used by PETSc" ON)
-
-option(Chaste_UPDATE_PROVENANCE "Update build timestamp. Disable to prevent re-linking of all Chaste libraries" ON)
+    option (Chaste_USE_XERCES "Compile Chaste with XERCES and XSD support" ON)
+else ()
+    option (Chaste_USE_XERCES "Compile Chaste with XERCES and XSD support" OFF)
+endif ()
+
+option (Chaste_USE_PETSC_PARMETIS "Prefer to compile Chaste with PARMETIS library used by PETSc" ON)
+option (Chaste_USE_PETSC_HDF5 "Prefer to compile Chaste with HDF5 library used by PETSc" ON)
+
+option (Chaste_UPDATE_PROVENANCE "Update build timestamp. Disable to prevent re-linking of all Chaste libraries" ON)
 
 option(RUN_TESTS "This option simply runs Chaste tests. You should also set the test family." OFF)
 set(TEST_FAMILY "Continuous" CACHE STRING "The name of the test family, e.g, Continuous, Failing, Nightly, Parallel etc.")
 set(TestPackTypes "Continuous;Failing;Nightly;Parallel;Production;Weekly;Profile;ProfileAssembly;ExtraSimulations;ImmersedBoundary;NeverRun")
-
-if(RUN_TESTS)
-	list(FIND TestPackTypes ${TEST_FAMILY} found)
-	if(found EQUAL -1)
-		message(FATAL_ERROR "Test family ${TEST_FAMILY} does not exist. Must be one of ${TestPackTypes}. Aborting.")
-	else(found EQUAL -1)
-		#get date and time, to append to test result filename
-		execute_process(COMMAND cmd /c echo %DATE% %TIME%
-			WORKING_DIRECTORY ${CMAKE_BINARY_DIR}
-			OUTPUT_VARIABLE date_time
-		)
-		string(REGEX REPLACE "[:/. \n]" "_" date_time "${date_time}")
-		# Note: set 6 minute (360s) timeout for each test
-		execute_process(COMMAND ctest -C Debug --output-on-failure -O ${TEST_FAMILY}TestOutputs_${date_time}.txt --timeout 360 -L ${TEST_FAMILY}
-		WORKING_DIRECTORY ${CMAKE_BINARY_DIR}
-		OUTPUT_VARIABLE t_out
-		RESULT_VARIABLE t_res
-		ERROR_VARIABLE t_err
-		)
-		message("STDOUT______________\n${t_out}")
-		message("STDERR______________\n${t_err}")
-	endif(found EQUAL -1)
-endif(RUN_TESTS)
-=======
-    option (Chaste_USE_XERCES "Compile Chaste with XERCES and XSD support" ON)
-else ()
-    option (Chaste_USE_XERCES "Compile Chaste with XERCES and XSD support" OFF)
-endif ()
-
-option (Chaste_USE_PETSC_PARMETIS "Prefer to compile Chaste with PARMETIS library used by PETSc" ON)
-option (Chaste_USE_PETSC_HDF5 "Prefer to compile Chaste with HDF5 library used by PETSc" ON)
-
-option (Chaste_UPDATE_PROVENANCE "Update build timestamp. Disable to prevent re-linking of all Chaste libraries" ON)
-
-option (RUN_TESTS "This option simply runs Chaste tests. You should also set the test family." OFF)
-set (TEST_FAMILY "Continuous" CACHE STRING "The name of the test family, e.g, Continuous, Failing, Nightly, Parallel etc.")
-set (TestPackTypes "Continuous;Failing;Nightly;Parallel;Production;Weekly;Profile;ProfileAssembly;ExtraSimulations")
 
 if (RUN_TESTS)
     list (FIND TestPackTypes ${TEST_FAMILY} found)
@@ -200,7 +162,6 @@
         message ("STDERR______________\n${t_err}")
     endif (found EQUAL -1)
 endif (RUN_TESTS)
->>>>>>> 6e13925c
 
 if (WIN32 OR CYGWIN)
     option (Chaste_AUTO_INSTALL_DEPS
@@ -364,21 +325,6 @@
 ################################
 ####  Find Boost
 ################################
-<<<<<<< HEAD
-add_definitions( -DBOOST_ALL_NO_LIB )
-set( Boost_USE_STATIC_RUNTIME ON)
-if(BUILD_SHARED_LIBS)
-	set( Boost_USE_STATIC_LIBS OFF)
-else()
-	set( Boost_USE_STATIC_LIBS ON)
-endif()
-find_package(Boost "1.52.0" COMPONENTS filesystem system serialization program_options REQUIRED)
-if (NOT Boost_FOUND)
-    message(FATAL_ERROR "Fatal error: Boost >= 1.52.0 required for voronoi diagram functionality in Immersed Boundary branch.")
-endif (NOT Boost_FOUND)
-list(APPEND Chaste_INCLUDES "${Boost_INCLUDE_DIR}")
-list(APPEND Chaste_LINK_LIBRARIES "${Boost_LIBRARIES}")
-=======
 add_definitions (-DBOOST_ALL_NO_LIB)
 set (Boost_USE_STATIC_RUNTIME ON)
 if (BUILD_SHARED_LIBS)
@@ -387,9 +333,12 @@
     set (Boost_USE_STATIC_LIBS ON)
 endif ()
 find_package (Boost COMPONENTS filesystem system serialization program_options REQUIRED)
+if ("${Boost_MAJOR_VERSION}.${Boost_MINOR_VERSION}.${Boost_SUBMINOR_VERSION}" VERSION_LESS 1.52.0)
+    message(FATAL_ERROR "Fatal error: Boost >= 1.52.0 required for voronoi diagram functionality in Immersed Boundary branch.")
+endif ()
 list (APPEND Chaste_INCLUDES "${Boost_INCLUDE_DIR}")
 list (APPEND Chaste_LINK_LIBRARIES "${Boost_LIBRARIES}")
->>>>>>> 6e13925c
+
 
 
 ################################
@@ -529,7 +478,6 @@
     add_definitions (-DCHASTE_XERCES)
 endif ()
 
-<<<<<<< HEAD
 
 ################################
 ####  Find FFTW
@@ -547,10 +495,7 @@
 find_package(Spectra REQUIRED)
 list(APPEND Chaste_INCLUDES "${SPECTRA_INCLUDES}")
 
-add_definitions(-DTRILIBRARY -DTETLIBRARY -DANSI_DECLARATORS)
-=======
 add_definitions (-DTRILIBRARY -DTETLIBRARY -DANSI_DECLARATORS)
->>>>>>> 6e13925c
 
 set (CXXTEST_INCLUDES "${Chaste_BINARY_DIR}/cxxtest")
 set (CXXTEST_PYTHON_TESTGEN_EXECUTABLE ${CXXTEST_INCLUDES}/cxxtestgen.py)
